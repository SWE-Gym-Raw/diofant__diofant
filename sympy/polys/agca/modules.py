--- conflicted
+++ resolved
@@ -416,16 +416,10 @@
 
         >>> from sympy.abc import x
         >>> from sympy import QQ
-<<<<<<< HEAD
         >>> QQ.old_poly_ring(x).free_module(2).identity_hom()
-        [1, 0]
-        [0, 1] : QQ[x]**2 -> QQ[x]**2
-=======
-        >>> QQ[x].free_module(2).identity_hom()
         Matrix([
         [1, 0], : QQ[x]**2 -> QQ[x]**2
         [0, 1]])
->>>>>>> 2b98edf2
         """
         from sympy.polys.agca.homomorphisms import homomorphism
         return homomorphism(self, self, self.basis())
@@ -903,16 +897,10 @@
 
         >>> from sympy.abc import x
         >>> from sympy import QQ
-<<<<<<< HEAD
         >>> QQ.old_poly_ring(x).free_module(2).submodule([x, x]).inclusion_hom()
-        [1, 0]
-        [0, 1] : <[x, x]> -> QQ[x]**2
-=======
-        >>> QQ[x].free_module(2).submodule([x, x]).inclusion_hom()
         Matrix([
         [1, 0], : <[x, x]> -> QQ[x]**2
         [0, 1]])
->>>>>>> 2b98edf2
         """
         return self.container.identity_hom().restrict_domain(self)
 
@@ -922,16 +910,10 @@
 
         >>> from sympy.abc import x
         >>> from sympy import QQ
-<<<<<<< HEAD
         >>> QQ.old_poly_ring(x).free_module(2).submodule([x, x]).identity_hom()
-        [1, 0]
-        [0, 1] : <[x, x]> -> <[x, x]>
-=======
-        >>> QQ[x].free_module(2).submodule([x, x]).identity_hom()
         Matrix([
         [1, 0], : <[x, x]> -> <[x, x]>
         [0, 1]])
->>>>>>> 2b98edf2
         """
         return self.container.identity_hom().restrict_domain(
             self).restrict_codomain(self)
