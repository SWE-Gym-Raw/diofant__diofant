from sympy.core.add import Add
from sympy.core.basic import Basic, C
from sympy.core.function import count_ops
from sympy.core.power import Pow
from sympy.core.symbol import Symbol, Dummy
from sympy.core.numbers import Integer, ilcm, Rational, Float
from sympy.core.singleton import S
from sympy.core.sympify import sympify, SympifyError
from sympy.core.compatibility import is_sequence

from sympy.polys import PurePoly, roots, cancel
from sympy.simplify import simplify as _simplify, signsimp, nsimplify
from sympy.utilities.iterables import flatten
from sympy.utilities.misc import filldedent, default_sort_key
from sympy.functions.elementary.miscellaneous import sqrt, Max, Min
from sympy.printing import sstr
from sympy.functions.elementary.trigonometric import cos, sin

from sympy.core.compatibility import callable, reduce
from sympy.utilities.exceptions import SymPyDeprecationWarning
from sympy.core.decorators import call_highest_priority

import random
from types import FunctionType

class MatrixError(Exception):
    pass

class ShapeError(ValueError, MatrixError):
    """Wrong matrix shape"""
    pass

class NonSquareMatrixError(ShapeError):
    pass

def _iszero(x):
    """Returns True if x is zero."""
    return x.is_zero

class DeferredVector(Symbol):
    """A vector whose components are deferred (e.g. for use with lambdify)

    >>> from sympy import DeferredVector, lambdify
    >>> X = DeferredVector( 'X' )
    >>> X
    X
    >>> expr = (X[0] + 2, X[2] + 3)
    >>> func = lambdify( X, expr )
    >>> func( [1, 2, 3] )
    (3, 6)
    """
    def __getitem__(self,i):
        if i == -0:
            i = 0
        if i < 0:
            raise IndexError('DeferredVector index out of range')
        component_name = '%s[%d]'%(self.name,i)
        return Symbol(component_name)

    def __str__(self):
        return sstr(self)

    def __repr__(self):
        return "DeferredVector('%s')"%(self.name)


class MatrixBase(object):

    # Added just for numpy compatibility
    # TODO: investigate about __array_priority__
    __array_priority__ = 10.0

    is_Matrix = True
    _class_priority = 3

    def _sympy_(self):
        #return self.as_immutable()
        raise SympifyError('Matrix cannot be sympified')

    @classmethod
    def _handle_creation_inputs(cls, *args, **kwargs):
        """
        Matrix can be constructed with values or a rule.

        >>> from sympy import Matrix, I
        >>> Matrix( ((1,2+I), (3,4)) ) #doctest:+NORMALIZE_WHITESPACE
        [1, 2 + I]
        [3,     4]
        >>> Matrix(2, 2, lambda i,j: (i+1)*j ) #doctest:+NORMALIZE_WHITESPACE
        [0, 1]
        [0, 2]

        """
        # Matrix(Matrix(...))
        if len(args) == 1 and isinstance(args[0], MatrixBase):
            return args[0].rows, args[0].cols, args[0].mat

        # Matrix(MatrixSymbol('X', 2,2))
        if len(args) == 1 and isinstance(args[0], Basic) and args[0].is_Matrix:
            return args[0].rows, args[0].cols, args[0].as_explicit().mat

        # Matrix(2, 2, lambda i,j: i+j)
        if len(args) == 3 and callable(args[2]):
            operation = args[2]
            rows = args[0]
            cols = args[1]
            mat = []
            for i in range(rows):
                for j in range(cols):
                    mat.append(sympify(operation(i, j)))

        # Matrix(2, 2, [1,2,3,4])
        elif len(args)==3 and is_sequence(args[2]):
            rows = args[0]
            cols = args[1]
            mat  = args[2]
            if len(mat) != rows*cols:
                raise ValueError('List length should be equal to rows*columns')
            mat = map(lambda i: sympify(i), mat)

        # Matrix(numpy.ones((2,2)))
        elif len(args) == 1:
            in_mat = args[0]
            if hasattr(in_mat, "__array__"): #pragma: no cover
                # NumPy array or matrix or some other object that implements
                # __array__. So let's first use this method to get a
                # numpy.array() and then make a python list out of it.
                arr = in_mat.__array__()
                if len(arr.shape) == 2:
                    rows, cols = arr.shape[0], arr.shape[1]
                    mat = map(lambda i: sympify(i), arr.ravel())
                    return rows, cols, mat
                elif len(arr.shape) == 1:
                    rows, cols = 1, arr.shape[0]
                    mat = [0]*cols
                    for i in xrange(len(arr)):
                        mat[i] = sympify(arr[i])
                    return rows, cols, mat
                else:
                    raise NotImplementedError("SymPy supports just 1D and 2D matrices")
            elif not is_sequence(in_mat, include=MatrixBase):
                raise TypeError("Matrix constructor doesn't accept %s as input"
                        % str(type(in_mat)))
            in_mat = []
            for row in args[0]:
                if isinstance(row, MatrixBase):
                    in_mat.extend(row.tolist())
                else:
                    in_mat.append(row)
            rows = len(in_mat)
            if len(in_mat):
                if not is_sequence(in_mat[0]):
                    cols = 1
                    mat = map(lambda i: sympify(i), in_mat)
                    return rows, cols, mat
                cols = len(in_mat[0])
            else:
                cols = 0
            mat = []
            for j in xrange(rows):
                if len(in_mat[j]) != cols:
                    raise ValueError("Input %s inconsistant to form a Matrix." %
                        args)
                for i in xrange(cols):
                    mat.append(sympify(in_mat[j][i]))

        # Matrix()
        elif len(args) == 0:
            # Empty Matrix
            rows = cols = 0
            mat = []
        else:
            raise TypeError("Data type not understood")

        return rows, cols, mat

    def _eval_transpose(self):
        return self.transpose()

    def _eval_trace(self):
        return self.trace()

    def transpose(self):
        """
        Matrix transposition.

        >>> from sympy import Matrix, I
        >>> m=Matrix(((1,2+I),(3,4)))
        >>> m  #doctest: +NORMALIZE_WHITESPACE
        [1, 2 + I]
        [3,     4]
        >>> m.transpose() #doctest: +NORMALIZE_WHITESPACE
        [    1, 3]
        [2 + I, 4]
        >>> m.T == m.transpose()
        True

        See Also
        ========

        conjugate: By-element conjugation
        """
        a = [0]*len(self)
        for i in xrange(self.cols):
            a[i*self.rows:(i+1)*self.rows] = self.mat[i::self.cols]
        return self._new(self.cols,self.rows,a)

    T = property(transpose,None,None,"Matrix transposition.")

    def conjugate(self):
        """By-element conjugation.

        See Also
        ========

        transpose: Matrix transposition
        H: Hermite conjugation
        D: Dirac conjugation
        """
        out = self._new(self.rows,self.cols,
                lambda i,j: self[i,j].conjugate())
        return out

    C = property(conjugate,None,None,"By-element conjugation.")

    def adjoint(self):
        """Conjugate transpose or Hermitian conjugation."""
        return self.conjugate().transpose()

    @property
    def H(self):
        """
        Hermite conjugation.

        >>> from sympy import Matrix, I
        >>> m=Matrix(((1,2+I),(3,4)))
        >>> m  #doctest: +NORMALIZE_WHITESPACE
        [1, 2 + I]
        [3,     4]
        >>> m.H #doctest: +NORMALIZE_WHITESPACE
        [    1, 3]
        [2 - I, 4]

        See Also
        ========

        conjugate: By-element conjugation
        D: Dirac conjugation
        """
        out = self.T.C
        return out

    @property
    def D(self):
        """Dirac conjugation.

        See Also
        ========

        conjugate: By-element conjugation
        H: Hermite conjugation
        """
        from sympy.physics.matrices import mgamma
        try:
            out = self.H * mgamma(0)
            return out
        # In Python 3.2, properties can only return an AttributeError, so we
        # have to catch the ShapeError; see also the commit making this change
        except ShapeError:
            raise AttributeError("Dirac conjugation not possible.")

    def __getitem__(self,key):
        """
        >>> from sympy import Matrix, I
        >>> m=Matrix(((1,2+I),(3,4)))
        >>> m  #doctest: +NORMALIZE_WHITESPACE
        [1, 2 + I]
        [3,     4]
        >>> m[1,0]
        3
        >>> m.H[1,0]
        2 - I

        """
        if type(key) is tuple:
            i, j = key
            if type(i) is slice or type(j) is slice:
                return self.submatrix(key)

            else:
                # a2idx inlined
                if type(i) is not int:
                    try:
                        i = i.__index__()
                    except AttributeError:
                        raise IndexError("Invalid index a[%r]" % (key,))
                # a2idx inlined
                if type(j) is not int:
                    try:
                        j = j.__index__()
                    except AttributeError:
                        raise IndexError("Invalid index a[%r]" % (key,))

                i, j = self.key2ij((i, j))
                if not (i>=0 and i<self.rows and j>=0 and j < self.cols):
                    raise IndexError("Index out of range: a[%s]" % (key,))
                else:
                    return self.mat[i*self.cols + j]


        else:
            # row-wise decomposition of matrix
            if type(key) is slice:
                return self.mat[key]
            else:
                k = a2idx(key)
                if k is not None:
                    return self.mat[k]
        raise IndexError("Invalid index: a[%s]" % repr(key))

    def __setitem__(self, key, value):
        raise NotImplementedError()

    def as_mutable(self):
        """
        Returns a Mutable version of this Matrix

        >>> from sympy import ImmutableMatrix
        >>> X = ImmutableMatrix([[1,2],[3,4]])
        >>> Y = X.as_mutable()
        >>> Y[1,1] = 5 # Can set values in Y
        >>> Y
        [1, 2]
        [3, 5]
        """
        return MutableMatrix(self.rows, self.cols, self.mat)

    def as_immutable(self):
        """
        Returns an Immutable version of this Matrix
        """
        from immutable_matrix import ImmutableMatrix
        return ImmutableMatrix(self.rows, self.cols, self.mat)

    def __array__(self):
        return matrix2numpy(self)

    def __len__(self):
        """
        Return the number of elements of self.

        Implemented mainly so bool(Matrix()) == False.
        """
        return self.rows * self.cols

    def tolist(self):
        """
        Return the Matrix converted in a python list.

        >>> from sympy import Matrix
        >>> m=Matrix(3, 3, range(9))
        >>> m
        [0, 1, 2]
        [3, 4, 5]
        [6, 7, 8]
        >>> m.tolist()
        [[0, 1, 2], [3, 4, 5], [6, 7, 8]]

        """
        ret = [0]*self.rows
        for i in xrange(self.rows):
            ret[i] = self.mat[i*self.cols:(i+1)*self.cols]
        return ret

    def hash(self):
        """Compute a hash every time, because the matrix elements
        could change."""
        return hash(self.__str__() )

    @property
    def shape(self):
        """The shape (dimensions) of the matrix as the 2-tuple (rows, cols)."""
        return (self.rows, self.cols)

    def __rmul__(self,a):
        if hasattr(a, "__array__") and a.shape != ():
            return matrix_multiply(a,self)
        out = self._new(self.rows, self.cols, map(lambda i: a*i,self.mat))
        return out

    def expand(self, **hints):
        """
        Expand each element of the matrix by calling ``expand()``.
        """
        out = self._new(self.rows, self.cols,
                map(lambda i: i.expand(**hints), self.mat))
        return out

    def subs(self, *args, **kwargs):
        """
        Create substituted expressions for each element with ``Expr.subs``.
        """
        out = self._new(self.rows, self.cols,
                map(lambda i: i.subs(*args, **kwargs), self.mat))
        return out

    def __sub__(self,a):
        return self + (-a)

    def __rsub__(self,a):
        return (-self) + a

    def __mul__(self,a):
        if hasattr(a, "__array__") and a.shape != ():
            return matrix_multiply(self,a)
        out = self._new(self.rows, self.cols, map(lambda i: i*a,self.mat))
        return out

    def __pow__(self, num):
        if not self.is_square:
            raise NonSquareMatrixError()
        if isinstance(num, int) or isinstance(num, Integer):
            n = int(num)
            if n < 0:
                return self.inv() ** -n   # A**-2 = (A**-1)**2
            a = eye(self.cols)
            s = self
            while n:
                if n%2:
                    a *= s
                    n -= 1
                if not n:
                    break
                s *= s
                n //= 2
            return self._new(a)
        elif isinstance(num, Rational):
            try:
                P, D = self.diagonalize()
            except MatrixError:
                raise NotImplementedError("Implemented only for diagonalizable matrices")
            for i in range(D.rows):
                D[i, i] = D[i, i]**num
            return self._new(P * D * P.inv())
        else:
            raise NotImplementedError("Only integer and rational values are supported")

    def __add__(self,a):
        return matrix_add(self,a)

    def __radd__(self,a):
        return matrix_add(a,self)

    def __div__(self,a):
        return self * (S.One/a)

    def __truediv__(self,a):
        return self.__div__(a)

    def multiply(self,b):
        """Returns self*b

        See Also
        ========

        dot
        cross

        multiply_elementwise
        """
        return matrix_multiply(self,b)

    def add(self,b):
        """Return self+b """
        return matrix_add(self,b)

    def __neg__(self):
        return -1*self

    def equals(self, other):
        try:
            return (self.shape == other.shape and
                    all([self[i,j] == other[i,j]
                        for i in xrange(self.rows)
                        for j in xrange(self.cols)]))
        except AttributeError:
            return False

    def __eq__(self, other):
        return self.equals(other)

    def __ne__(self, other):
        return not self == other

    def __hash__(self):
        return super(MatrixBase, self).__hash__()

    def _format_str(self, strfunc, rowsep='\n'):
        # Handle zero dimensions:
        if self.rows == 0 or self.cols == 0:
            return '[]'
        # Build table of string representations of the elements
        res = []
        # Track per-column max lengths for pretty alignment
        maxlen = [0] * self.cols
        for i in range(self.rows):
            res.append([])
            for j in range(self.cols):
                string = strfunc(self[i,j])
                res[-1].append(string)
                maxlen[j] = max(len(string), maxlen[j])
        # Patch strings together
        for i, row in enumerate(res):
            for j, elem in enumerate(row):
                # Pad each element up to maxlen so the columns line up
                row[j] = elem.rjust(maxlen[j])
            res[i] = "[" + ", ".join(row) + "]"
        return rowsep.join(res)

    def __str__(self):
        return sstr(self)

    def __repr__(self):
        return sstr(self)

    def cholesky(self):
        """
        Returns the Cholesky Decomposition L of a Matrix A
        such that L * L.T = A

        A must be a square, symmetric, positive-definite
        and non-singular matrix

        >>> from sympy.matrices import Matrix
        >>> A = Matrix(((25,15,-5),(15,18,0),(-5,0,11)))
        >>> A.cholesky()
        [ 5, 0, 0]
        [ 3, 3, 0]
        [-1, 1, 3]
        >>> A.cholesky() * A.cholesky().T
        [25, 15, -5]
        [15, 18,  0]
        [-5,  0, 11]

        See Also
        ========

        LDLdecomposition
        LUdecomposition
        QRdecomposition
        """

        if not self.is_square:
            raise NonSquareMatrixError("Matrix must be square.")
        if not self.is_symmetric():
            raise ValueError("Matrix must be symmetric.")
        return self._cholesky()

    def _cholesky(self):
        """
        Helper function of cholesky.
        Without the error checks.
        To be used privately. """
        L = zeros(self.rows, self.rows)
        for i in xrange(self.rows):
            for j in xrange(i):
                L[i, j] = (1 / L[j, j]) * (self[i, j] - sum(L[i, k] * L[j, k]
                    for k in xrange(j)))
            L[i, i] = sqrt(self[i, i] - sum(L[i, k] ** 2
                for k in xrange(i)))
        return self._new(L)

    def LDLdecomposition(self):
        """
        Returns the LDL Decomposition (L,D) of matrix A,
        such that L * D * L.T == A
        This method eliminates the use of square root.
        Further this ensures that all the diagonal entries of L are 1.
        A must be a square, symmetric, positive-definite
        and non-singular matrix.

        >>> from sympy.matrices import Matrix, eye
        >>> A = Matrix(((25,15,-5),(15,18,0),(-5,0,11)))
        >>> L, D = A.LDLdecomposition()
        >>> L
        [   1,   0, 0]
        [ 3/5,   1, 0]
        [-1/5, 1/3, 1]
        >>> D
        [25, 0, 0]
        [ 0, 9, 0]
        [ 0, 0, 9]
        >>> L * D * L.T * A.inv() == eye(A.rows)
        True

        See Also
        ========

        cholesky
        LUdecomposition
        QRdecomposition
        """
        if not self.is_square:
            raise NonSquareMatrixError("Matrix must be square.")
        if not self.is_symmetric():
            raise ValueError("Matrix must be symmetric.")
        return self._LDLdecomposition()

    def _LDLdecomposition(self):
        """
        Helper function of LDLdecomposition.
        Without the error checks.
        To be used privately.
        """
        D = zeros(self.rows, self.rows)
        L = eye(self.rows)
        for i in xrange(self.rows):
            for j in xrange(i):
                L[i, j] = (1 / D[j, j]) * (self[i, j] - sum(
                    L[i, k] * L[j, k] * D[k, k] for k in xrange(j)))
            D[i, i] = self[i, i] - sum(L[i, k]**2 * D[k, k]
                for k in xrange(i))
        return self._new(L), self._new(D)

    def lower_triangular_solve(self, rhs):
        """
        Solves Ax = B, where A is a lower triangular matrix.

        See Also
        ========

        upper_triangular_solve
        cholesky_solve
        diagonal_solve
        LDLsolve
        LUsolve
        QRsolve
        """

        if not self.is_square:
            raise NonSquareMatrixError("Matrix must be square.")
        if rhs.rows != self.rows:
            raise ShapeError("Matrices size mismatch.")
        if not self.is_lower():
            raise ValueError("Matrix must be lower triangular.")
        return self._lower_triangular_solve(rhs)

    def _lower_triangular_solve(self, rhs):
        """
        Helper function of function lower_triangular_solve.
        Without the error checks.
        To be used privately.
        """
        X = zeros(self.rows, 1)
        for i in xrange(self.rows):
            if self[i, i] == 0:
                raise TypeError("Matrix must be non-singular.")
            X[i, 0] = (rhs[i, 0] - sum(self[i, k] * X[k, 0]
                for k in xrange(i))) / self[i, i]
        return self._new(X)

    def upper_triangular_solve(self, rhs):
        """
        Solves Ax = B, where A is an upper triangular matrix.

        See Also
        ========

        lower_triangular_solve
        cholesky_solve
        diagonal_solve
        LDLsolve
        LUsolve
        QRsolve
        """
        if not self.is_square:
            raise NonSquareMatrixError("Matrix must be square.")
        if rhs.rows != self.rows:
            raise TypeError("Matrix size mismatch.")
        if not self.is_upper():
            raise TypeError("Matrix is not upper triangular.")
        return self._upper_triangular_solve(rhs)

    def _upper_triangular_solve(self, rhs):
        """
        Helper function of function upper_triangular_solve.
        Without the error checks, to be used privately. """
        X = zeros(self.rows, 1)
        for i in reversed(xrange(self.rows)):
            if self[i, i] == 0:
                raise ValueError("Matrix must be non-singular.")
            X[i, 0] = (rhs[i, 0] - sum(self[i, k] * X[k, 0]
                for k in xrange(i+1, self.rows))) / self[i, i]
        return self._new(X)

    def cholesky_solve(self, rhs):
        """
        Solves Ax = B using Cholesky decomposition,
        for a general square non-singular matrix.
        For a non-square matrix with rows > cols,
        the least squares solution is returned.

        See Also
        ========

        lower_triangular_solve
        upper_triangular_solve
        diagonal_solve
        LDLsolve
        LUsolve
        QRsolve
        """
        if self.is_symmetric():
            L = self._cholesky()
        elif self.rows >= self.cols:
            L = (self.T * self)._cholesky()
            rhs = self.T * rhs
        else:
            raise NotImplementedError("Under-determined System.")
        Y = L._lower_triangular_solve(rhs)
        return (L.T)._upper_triangular_solve(Y)

    def diagonal_solve(self, rhs):
        """
        Solves Ax = B efficiently, where A is a diagonal Matrix,
        with non-zero diagonal entries.

        See Also
        ========

        lower_triangular_solve
        upper_triangular_solve
        cholesky_solve
        LDLsolve
        LUsolve
        QRsolve
        """
        if not self.is_diagonal:
            raise TypeError("Matrix should be diagonal")
        if rhs.rows != self.rows:
            raise TypeError("Size mis-match")
        return self._diagonal_solve(rhs)

    def _diagonal_solve(self, rhs):
        """
        Helper function of function diagonal_solve,
        without the error checks, to be used privately.
        """
        return self._new(rhs.rows, 1, lambda i, j: rhs[i, 0] / self[i, i])

    def LDLsolve(self, rhs):
        """
        Solves Ax = B using LDL decomposition,
        for a general square and non-singular matrix.

        For a non-square matrix with rows > cols,
        the least squares solution is returned.

        See Also
        ========

        LDLdecomposition
        lower_triangular_solve
        upper_triangular_solve
        cholesky_solve
        diagonal_solve
        LUsolve
        QRsolve
        """
        if self.is_symmetric():
            L, D = self.LDLdecomposition()
        elif self.rows >= self.cols:
            L, D = (self.T * self).LDLdecomposition()
            rhs = self.T * rhs
        else:
            raise NotImplementedError("Under-determined System.")
        Y = L._lower_triangular_solve(rhs)
        Z = D._diagonal_solve(Y)
        return (L.T)._upper_triangular_solve(Z)

    def inv(self, method="GE", iszerofunc=_iszero, try_block_diag=False):
        """
        Calculates the matrix inverse.

        According to the "method" parameter, it calls the appropriate method:

          GE .... inverse_GE()
          LU .... inverse_LU()
          ADJ ... inverse_ADJ()

        According to the "try_block_diag" parameter, it will try to form block
        diagonal matrices using the method get_diag_blocks(), invert these
        individually, and then reconstruct the full inverse matrix.

        Note, the GE and LU methods may require the matrix to be simplified
        before it is inverted in order to properly detect zeros during
        pivoting. In difficult cases a custom zero detection function can
        be provided by setting the iszerosfunc argument to a function that
        should return True if its argument is zero. The ADJ routine computes
        the determinant and uses that to detect singular matrices in addition
        to testing for zeros on the diagonal.

        See Also
        ========

        inverse_LU
        inverse_GE
        inverse_ADJ
        """
        if not self.is_square:
            raise NonSquareMatrixError()
        if try_block_diag:
            blocks = self.get_diag_blocks()
            r = []
            for block in blocks:
                r.append(block.inv(method=method, iszerofunc=iszerofunc))
            return diag(*r)
        if method == "GE":
            return self.inverse_GE(iszerofunc=iszerofunc)
        elif method == "LU":
            return self.inverse_LU(iszerofunc=iszerofunc)
        elif method == "ADJ":
            return self.inverse_ADJ(iszerofunc=iszerofunc)
        else:
            # make sure to add an invertibility check (as in inverse_LU)
            # if a new method is added.
            raise ValueError("Inversion method unrecognized")

    def _eval_inverse(self):
        return self.inv()

    def __mathml__(self):
        mml = ""
        for i in range(self.rows):
            mml += "<matrixrow>"
            for j in range(self.cols):
                mml += self[i,j].__mathml__()
            mml += "</matrixrow>"
        return "<matrix>" + mml + "</matrix>"

    def row_join(self, rhs):
        """
        Concatenates two matrices along self's last and rhs's first column

        >>> from sympy import Matrix
        >>> M = Matrix(3,3,lambda i,j: i+j)
        >>> V = Matrix(3,1,lambda i,j: 3+i+j)
        >>> M.row_join(V)
        [0, 1, 2, 3]
        [1, 2, 3, 4]
        [2, 3, 4, 5]

        See Also
        ========

        row
        col_join
        """
        if self.rows != rhs.rows:
            raise ShapeError("`self` and `rhs` must have the same number of rows.")

        newmat = self.zeros(self.rows, self.cols + rhs.cols)
        newmat[:,:self.cols] = self[:,:]
        newmat[:,self.cols:] = rhs
        return newmat

    def col_join(self, bott):
        """
        Concatenates two matrices along self's last and bott's first row

        >>> from sympy import Matrix, ones
        >>> M = ones(3, 3)
        >>> V = Matrix([[7,7,7]])
        >>> M.col_join(V)
        [1, 1, 1]
        [1, 1, 1]
        [1, 1, 1]
        [7, 7, 7]

        See Also
        ========

        col
        row_join
        """
        if self.cols != bott.cols:
            raise ShapeError("`self` and `bott` must have the same number of columns.")

        newmat = self.zeros(self.rows+bott.rows, self.cols)
        newmat[:self.rows,:] = self[:,:]
        newmat[self.rows:,:] = bott
        return newmat

    def row_insert(self, pos, mti):
        """
        Insert a row at the given position.

        >>> from sympy import Matrix, zeros
        >>> M = Matrix(3,3,lambda i,j: i+j)
        >>> M
        [0, 1, 2]
        [1, 2, 3]
        [2, 3, 4]
        >>> V = zeros(1, 3)
        >>> V
        [0, 0, 0]
        >>> M.row_insert(1,V)
        [0, 1, 2]
        [0, 0, 0]
        [1, 2, 3]
        [2, 3, 4]

        See Also
        ========

        row
        col_insert
        """
        if pos == 0:
            return mti.col_join(self)
        elif pos < 0:
            pos = self.rows + pos
        if pos < 0:
            pos = 0
        elif pos > self.rows:
            pos = self.rows

        if self.cols != mti.cols:
            raise ShapeError("`self` and `mti` must have the same number of columns.")

        newmat = self.zeros(self.rows + mti.rows, self.cols)
        newmat[:pos,:] = self[:pos,:]
        newmat[pos:pos+mti.rows,:] = mti[:,:]
        newmat[pos+mti.rows:,:] = self[pos:,:]
        return newmat

    def col_insert(self, pos, mti):
        """
        Insert a column at the given position.

        >>> from sympy import Matrix, zeros
        >>> M = Matrix(3,3,lambda i,j: i+j)
        >>> M
        [0, 1, 2]
        [1, 2, 3]
        [2, 3, 4]
        >>> V = zeros(3, 1)
        >>> V
        [0]
        [0]
        [0]
        >>> M.col_insert(1,V)
        [0, 0, 1, 2]
        [1, 0, 2, 3]
        [2, 0, 3, 4]

        See Also
        ========

        col
        row_insert
        """
        if pos == 0:
            return mti.row_join(self)
        elif pos < 0:
            pos = self.cols + pos
        if pos < 0:
            pos = 0
        elif pos > self.cols:
            pos = self.cols

        if self.rows != mti.rows:
            raise ShapeError("self and mti must have the same number of rows.")

        newmat = self.zeros(self.rows, self.cols + mti.cols)
        newmat[:,:pos] = self[:,:pos]
        newmat[:,pos:pos+mti.cols] = mti[:,:]
        newmat[:,pos+mti.cols:] = self[:,pos:]
        return newmat

    def trace(self):
        """
        Calculate the trace of a (square) matrix.

        >>> import sympy
        >>> M = sympy.matrices.eye(3)
        >>> M.trace()
        3

        """
        if not self.is_square:
            raise NonSquareMatrixError()

        trace = 0
        for i in range(self.cols):
            trace += self[i,i]
        return trace

    def submatrix(self, keys):
        """
        Get a slice/submatrix of the matrix using the given slice.

        >>> from sympy import Matrix
        >>> m = Matrix(4,4,lambda i,j: i+j)
        >>> m   #doctest: +NORMALIZE_WHITESPACE
        [0, 1, 2, 3]
        [1, 2, 3, 4]
        [2, 3, 4, 5]
        [3, 4, 5, 6]
        >>> m[:1, 1]   #doctest: +NORMALIZE_WHITESPACE
        [1]
        >>> m[:2, :1] #doctest: +NORMALIZE_WHITESPACE
        [0]
        [1]
        >>> m[2:4, 2:4] #doctest: +NORMALIZE_WHITESPACE
        [4, 5]
        [5, 6]

        See Also
        ========

        extract
        """
        rlo, rhi, clo, chi = self.key2bounds(keys)
        outLines, outCols = rhi-rlo, chi-clo
        outMat = [0]*outLines*outCols
        for i in xrange(outLines):
            outMat[i*outCols:(i+1)*outCols] = self.mat[(i+rlo)*self.cols+clo:(i+rlo)*self.cols+chi]
        return self._new(outLines,outCols,outMat)

    def extract(self, rowsList, colsList):
        """
        Extract a submatrix by specifying a list of rows and columns.
        Negative indices can be given. All indices must be in the range
        -n <= i < n where n is the number of rows or columns.

        Examples
        ========

        >>> from sympy import Matrix
        >>> m = Matrix(4, 3, range(12))
        >>> m   #doctest: +NORMALIZE_WHITESPACE
        [0,  1,  2]
        [3,  4,  5]
        [6,  7,  8]
        [9, 10, 11]
        >>> m.extract([0,1,3],[0,1])   #doctest: +NORMALIZE_WHITESPACE
        [0,  1]
        [3,  4]
        [9, 10]

        Rows or columns can be repeated:

        >>> m.extract([0,0,1], [-1])   #doctest: +NORMALIZE_WHITESPACE
        [2]
        [2]
        [5]

        Every other row can be taken by using range to provide the indices:

        >>> m.extract(range(0, m.rows, 2),[-1])   #doctest: +NORMALIZE_WHITESPACE
        [2]
        [8]

        See Also
        ========

        submatrix
        """
        cols = self.cols
        mat = self.mat
        rowsList = [self.key2ij((k,0))[0] for k in rowsList]
        colsList = [self.key2ij((0,k))[1] for k in colsList]
        return self._new(len(rowsList), len(colsList),
                lambda i,j: mat[rowsList[i]*cols + colsList[j]])

    def key2bounds(self, keys):
        """Converts a key with potentially mixed types of keys (integer and slice)
        into a tuple of ranges and raises an error if any index is out of self's
        range.

        See Also
        ========

        key2ij
        slice2bounds
        """

        islice, jslice = [isinstance(k, slice) for k in keys]
        if islice:
            rlo, rhi = self.slice2bounds(keys[0], self.rows)
        else:
            # assuming we don't have a
            rlo, _ = self.slice2bounds((keys[0], 0), self.rows)
            rhi  = rlo + 1
        if jslice:
            clo, chi = self.slice2bounds(keys[1], self.cols)
        else:
            _, clo = self.slice2bounds((0, keys[1]), self.cols)
            chi = clo + 1
        if not ( 0<=rlo<=rhi and 0<=clo<=chi ):
            raise IndexError("Slice indices out of range: a[%s]"%repr(keys))
        return rlo, rhi, clo, chi

    def key2ij(self, key):
        """Converts key=(4,6) to 4,6 and ensures the key is correct. Negative
        indices are also supported and are remapped to positives provided they
        are valid indices.

        See Also
        ========

        key2bounds
        slice2bounds
        """

        if not (is_sequence(key) and len(key) == 2):
            raise TypeError("wrong syntax: a[%s]. Use a[i,j] or a[(i,j)]"
                    %repr(key))
        i, j = [(k + n) if k < 0 else k for k, n in zip(key, (self.rows, self.cols))]
        if not (i>=0 and i<self.rows and j>=0 and j < self.cols):
            raise IndexError("Index out of range: a[%s]"%repr(key))
        return i,j

    def slice2bounds(self, key, defmax):
        """
        Takes slice or number and returns (min,max) for iteration
        Takes a default maxval to deal with the slice ':' which is (none, none)

        See Also
        ========

        key2bounds
        key2ij
        """
        if isinstance(key, slice):
            return key.indices(defmax)[:2]
        elif isinstance(key, tuple):
            key = [defmax - 1 if i == -1 else i for i in key]
            return self.key2ij(key)
        else:
            raise IndexError("Improper index type")

    def applyfunc(self, f):
        """
        Apply a function to each element of the matrix.

        >>> from sympy import Matrix
        >>> m = Matrix(2,2,lambda i,j: i*2+j)
        >>> m   #doctest: +NORMALIZE_WHITESPACE
        [0, 1]
        [2, 3]
        >>> m.applyfunc(lambda i: 2*i)  #doctest: +NORMALIZE_WHITESPACE
        [0, 2]
        [4, 6]

        """
        if not callable(f):
            raise TypeError("`f` must be callable.")

        out = self._new(self.rows, self.cols, map(f,self.mat))
        return out

    def evalf(self, prec=None, **options):
        """
        Evaluate each element of the matrix as a float.
        """
        if prec is None:
            return self.applyfunc(lambda i: i.evalf(**options))
        else:
            return self.applyfunc(lambda i: i.evalf(prec, **options))

    n = evalf

    def reshape(self, _rows, _cols):
        """
        Reshape the matrix. Total number of elements must remain the same.

        >>> from sympy import Matrix
        >>> m = Matrix(2,3,lambda i,j: 1)
        >>> m   #doctest: +NORMALIZE_WHITESPACE
        [1, 1, 1]
        [1, 1, 1]
        >>> m.reshape(1,6)  #doctest: +NORMALIZE_WHITESPACE
        [1, 1, 1, 1, 1, 1]
        >>> m.reshape(3,2)  #doctest: +NORMALIZE_WHITESPACE
        [1, 1]
        [1, 1]
        [1, 1]

        """
        if len(self) != _rows*_cols:
            raise ValueError("Invalid reshape parameters %d %d" % (_rows, _cols))
        return self._new(_rows, _cols, lambda i,j: self.mat[i*_cols + j])

    def print_nonzero (self, symb="X"):
        """
        Shows location of non-zero entries for fast shape lookup.

        Examples
        ========

        >>> from sympy import Matrix, matrices
        >>> m = Matrix(2,3,lambda i,j: i*3+j)
        >>> m           #doctest: +NORMALIZE_WHITESPACE
        [0, 1, 2]
        [3, 4, 5]
        >>> m.print_nonzero()   #doctest: +NORMALIZE_WHITESPACE
        [ XX]
        [XXX]
        >>> m = matrices.eye(4)
        >>> m.print_nonzero("x")    #doctest: +NORMALIZE_WHITESPACE
        [x   ]
        [ x  ]
        [  x ]
        [   x]

        """
        s = []
        for i in range(self.rows):
            line = []
            for j in range(self.cols):
                if self[i,j] == 0:
                    line.append(" ")
                else:
                    line.append(str(symb))
            s.append("[%s]" % ''.join(line))
        print '\n'.join(s)

    def LUsolve(self, rhs, iszerofunc=_iszero):
        """
        Solve the linear system Ax = b for x.
        self is the coefficient matrix A and rhs is the right side b.

        This is for symbolic matrices, for real or complex ones use
        sympy.mpmath.lu_solve or sympy.mpmath.qr_solve.

        See Also
        ========

        lower_triangular_solve
        upper_triangular_solve
        cholesky_solve
        diagonal_solve
        LDLsolve
        QRsolve
        LUdecomposition
        """
        if rhs.rows != self.rows:
            raise ShapeError("`self` and `rhs` must have the same number of rows.")

        A, perm = self.LUdecomposition_Simple(iszerofunc=_iszero)
        n = self.rows
        b = rhs.permuteFwd(perm).as_mutable()
        # forward substitution, all diag entries are scaled to 1
        for i in range(n):
            for j in range(i):
                b.row(i, lambda x,k: x - b[j,k]*A[i,j])
        # backward substitution
        for i in range(n-1,-1,-1):
            for j in range(i+1, n):
                b.row(i, lambda x,k: x - b[j,k]*A[i,j])
            b.row(i, lambda x,k: x / A[i,i])
        return rhs.__class__(b)

    def LUdecomposition(self, iszerofunc=_iszero):
        """
        Returns the decomposition LU and the row swaps p.

        Examples
        ========

        >>> from sympy import Matrix
        >>> a = Matrix([[4, 3], [6, 3]])
        >>> L, U, _ = a.LUdecomposition()
        >>> L
        [  1, 0]
        [3/2, 1]
        >>> U
        [4,    3]
        [0, -3/2]

        See Also
        ========

        cholesky
        LDLdecomposition
        QRdecomposition
        LUdecomposition_Simple
        LUdecompositionFF
        LUsolve
        """
        combined, p = self.LUdecomposition_Simple(iszerofunc=_iszero)
        L = self.zeros(self.rows)
        U = self.zeros(self.rows)
        for i in range(self.rows):
            for j in range(self.rows):
                if i > j:
                    L[i,j] = combined[i,j]
                else:
                    if i == j:
                        L[i,i] = 1
                    U[i,j] = combined[i,j]
        return L, U, p

    def LUdecomposition_Simple(self, iszerofunc=_iszero):
        """
        Returns A comprised of L,U (L's diag entries are 1) and
        p which is the list of the row swaps (in order).

        See Also
        ========

        LUdecomposition
        LUdecompositionFF
        LUsolve
        """
        if not self.is_square:
            raise NonSquareMatrixError()
        n = self.rows
        A = self.as_mutable()
        p = []
        # factorization
        for j in range(n):
            for i in range(j):
                for k in range(i):
                    A[i,j] = A[i,j] - A[i,k]*A[k,j]
            pivot = -1
            for i in range(j,n):
                for k in range(j):
                    A[i,j] = A[i,j] - A[i,k]*A[k,j]
                # find the first non-zero pivot, includes any expression
                if pivot == -1 and not iszerofunc(A[i,j]):
                    pivot = i
            if pivot < 0:
                # this result is based on iszerofunc's analysis of the possible pivots, so even though
                # the element may not be strictly zero, the supplied iszerofunc's evaluation gave True
                raise ValueError("No nonzero pivot found; inversion failed.")
            if pivot != j: # row must be swapped
                A.row_swap(pivot,j)
                p.append([pivot,j])
            scale = 1 / A[j,j]
            for i in range(j+1,n):
                A[i,j] = A[i,j] * scale
        return A, p


    def LUdecompositionFF(self):
        """
        Compute a fraction-free LU decomposition.

        Returns 4 matrices P, L, D, U such that PA = L D**-1 U.
        If the elements of the matrix belong to some integral domain I, then all
        elements of L, D and U are guaranteed to belong to I.

        **Reference**
            - W. Zhou & D.J. Jeffrey, "Fraction-free matrix factors: new forms
              for LU and QR factors". Frontiers in Computer Science in China,
              Vol 2, no. 1, pp. 67-80, 2008.

        See Also
        ========

        LUdecomposition
        LUdecomposition_Simple
        LUsolve
        """
        n, m = self.rows, self.cols
        U, L, P = self.as_mutable(), eye(n), eye(n)
        DD = zeros(n) # store it smarter since it's just diagonal
        oldpivot = 1

        for k in range(n-1):
            if U[k,k] == 0:
                for kpivot in range(k+1, n):
                    if U[kpivot, k]:
                        break
                else:
                    raise ValueError("Matrix is not full rank")
                U[k, k:], U[kpivot, k:] = U[kpivot, k:], U[k, k:]
                L[k, :k], L[kpivot, :k] = L[kpivot, :k], L[k, :k]
                P[k, :], P[kpivot, :] = P[kpivot, :], P[k, :]
            L[k,k] = Ukk = U[k,k]
            DD[k,k] = oldpivot * Ukk
            for i in range(k+1, n):
                L[i,k] = Uik = U[i,k]
                for j in range(k+1, m):
                    U[i,j] = (Ukk * U[i,j] - U[k,j]*Uik) / oldpivot
                U[i,k] = 0
            oldpivot = Ukk
        DD[n-1,n-1] = oldpivot
        return P, L, DD, U

    def cofactorMatrix(self, method="berkowitz"):
        """
        Return a matrix containing the cofactor of each element.

        See Also
        ========

        cofactor
        minorEntry
        minorMatrix
        adjugate
        """
        out = self._new(self.rows, self.cols, lambda i,j:
                self.cofactor(i, j, method))
        return out

    def minorEntry(self, i, j, method="berkowitz"):
        """
        Calculate the minor of an element.

        See Also
        ========

        minorMatrix
        cofactor
        cofactorMatrix
        """
        if not 0 <= i < self.rows or not 0 <= j < self.cols:
            raise ValueError("`i` and `j` must satisfy 0 <= i < `self.rows` " +
                "(%d)" % self.rows + "and 0 <= j < `self.cols` (%d)." % self.cols)
        return self.minorMatrix(i,j).det(method)

    def minorMatrix(self, i, j):
        """
        Creates the minor matrix of a given element.

        See Also
        ========

        minorEntry
        cofactor
        cofactorMatrix
        """
        if not 0 <= i < self.rows or not 0 <= j < self.cols:
            raise ValueError("`i` and `j` must satisfy 0 <= i < `self.rows` " +
                "(%d)" % self.rows + "and 0 <= j < `self.cols` (%d)." % self.cols)
        return self.delRowCol(i,j)

    def cofactor(self, i, j, method="berkowitz"):
        """
        Calculate the cofactor of an element.

        See Also
        ========

        cofactorMatrix
        minorEntry
        minorMatrix
        """
        if (i+j) % 2 == 0:
            return self.minorEntry(i, j, method)
        else:
            return -1 * self.minorEntry(i, j, method)

    def jacobian(self, X):
        """
        Calculates the Jacobian matrix (derivative of a vectorial function).

        *self*
            A vector of expressions representing functions f_i(x_1, ..., x_n).
        *X*
            The set of x_i's in order, it can be a list or a Matrix

        Both self and X can be a row or a column matrix in any order
        (jacobian() should always work).

        Examples
        ========

            >>> from sympy import sin, cos, Matrix
            >>> from sympy.abc import rho, phi
            >>> X = Matrix([rho*cos(phi), rho*sin(phi), rho**2])
            >>> Y = Matrix([rho, phi])
            >>> X.jacobian(Y)
            [cos(phi), -rho*sin(phi)]
            [sin(phi),  rho*cos(phi)]
            [   2*rho,             0]
            >>> X = Matrix([rho*cos(phi), rho*sin(phi)])
            >>> X.jacobian(Y)
            [cos(phi), -rho*sin(phi)]
            [sin(phi),  rho*cos(phi)]

        See Also
        ========

        hessian
        wronskian
        """
        if not isinstance(X, MatrixBase):
            X = self._new(X)
        # Both X and self can be a row or a column matrix, so we need to make
        # sure all valid combinations work, but everything else fails:
        if self.shape[0] == 1:
            m = self.shape[1]
        elif self.shape[1] == 1:
            m = self.shape[0]
        else:
            raise TypeError("self must be a row or a column matrix")
        if X.shape[0] == 1:
            n = X.shape[1]
        elif X.shape[1] == 1:
            n = X.shape[0]
        else:
            raise TypeError("X must be a row or a column matrix")

        # m is the number of functions and n is the number of variables
        # computing the Jacobian is now easy:
        return self._new(m, n, lambda j, i: self[j].diff(X[i]))

    def QRdecomposition(self):
        """
        Return Q,R where A = Q*R, Q is orthogonal and R is upper triangular.

        Examples
        ========

        This is the example from wikipedia:

        >>> from sympy import Matrix, eye
        >>> A = Matrix([[12,-51,4],[6,167,-68],[-4,24,-41]])
        >>> Q, R = A.QRdecomposition()
        >>> Q
        [ 6/7, -69/175, -58/175]
        [ 3/7, 158/175,   6/175]
        [-2/7,    6/35,  -33/35]
        >>> R
        [14,  21, -14]
        [ 0, 175, -70]
        [ 0,   0,  35]
        >>> A == Q*R
        True

        QR factorization of an identity matrix:

        >>> A = Matrix([[1,0,0],[0,1,0],[0,0,1]])
        >>> Q, R = A.QRdecomposition()
        >>> Q
        [1, 0, 0]
        [0, 1, 0]
        [0, 0, 1]
        >>> R
        [1, 0, 0]
        [0, 1, 0]
        [0, 0, 1]

        See Also
        ========

        cholesky
        LDLdecomposition
        LUdecomposition
        QRsolve
        """
        cls = self.__class__
        self = self.as_mutable()

        if not self.rows >= self.cols:
            raise MatrixError("The number of rows must be greater than columns")
        n = self.rows
        m = self.cols
        rank = n
        row_reduced = self.rref()[0]
        for i in range(row_reduced.rows):
            if MutableMatrix(row_reduced[i*m:(i+1)*m]).norm() == 0:
                rank -= 1
        if not rank == self.cols:
            raise MatrixError("The rank of the matrix must match the columns")
        Q, R = self.zeros(n, m), self.zeros(m)
        for j in range(m):      # for each column vector
            tmp = self[:,j]     # take original v
            for i in range(j):
                # subtract the project of self on new vector
                tmp -= Q[:,i] * self[:,j].dot(Q[:,i])
                tmp.expand()
            # normalize it
            R[j,j] = tmp.norm()
            Q[:,j] = tmp / R[j,j]
            if Q[:,j].norm() != 1:
                raise NotImplementedError("Could not normalize the vector %d." % j)
            for i in range(j):
                R[i,j] = Q[:,i].dot(self[:,j])
        return cls(Q), cls(R)

    def QRsolve(self, b):
        """
        Solve the linear system 'Ax = b'.

        'self' is the matrix 'A', the method argument is the vector
        'b'.  The method returns the solution vector 'x'.  If 'b' is a
        matrix, the system is solved for each column of 'b' and the
        return value is a matrix of the same shape as 'b'.

        This method is slower (approximately by a factor of 2) but
        more stable for floating-point arithmetic than the LUsolve method.
        However, LUsolve usually uses an exact arithmetic, so you don't need
        to use QRsolve.

        This is mainly for educational purposes and symbolic matrices, for real
        (or complex) matrices use sympy.mpmath.qr_solve.

        See Also
        ========

        lower_triangular_solve
        upper_triangular_solve
        cholesky_solve
        diagonal_solve
        LDLsolve
        LUsolve
        QRdecomposition
        """

        Q, R = self.as_mutable().QRdecomposition()
        y = Q.T * b

        # back substitution to solve R*x = y:
        # We build up the result "backwards" in the vector 'x' and reverse it
        # only in the end.
        x = []
        n = R.rows
        for j in range(n - 1, -1, -1):
            tmp = y[j,:]
            for k in range(j+1, n):
                tmp -= R[j,k] * x[n-1-k]
            x.append(tmp/R[j,j])
        return self._new([row.mat for row in reversed(x)])

    #def evaluate(self):    # no more eval() so should be removed
    #    for i in range(self.rows):
    #        for j in range(self.cols):
    #            self[i,j] = self[i,j].eval()

    def cross(self, b):
        """
        Calculate the cross product of ``self`` and ``b``.

        See Also
        ========

        dot
        multiply
        multiply_elementwise
        """
        if not is_sequence(b, include=MatrixBase):
            raise TypeError("`b` must be an ordered iterable or Matrix, not %s." %
                type(b))
        if not (self.rows == 1 and self.cols == 3 or \
                self.rows == 3 and self.cols == 1 ) and \
                (b.rows == 1 and b.cols == 3 or \
                b.rows == 3 and b.cols == 1):
            raise ShapeError("Dimensions incorrect for cross product.")
        else:
            return self._new(1,3,((self[1]*b[2] - self[2]*b[1]),
                               (self[2]*b[0] - self[0]*b[2]),
                               (self[0]*b[1] - self[1]*b[0])))

    def dot(self, b):
        """Return the dot product of Matrix self and b relaxing the condition
        of compatible dimensions: if either the number of rows or columns are
        the same as the length of b then the dot product is returned. If self
        is a row or column vector, a scalar is returned. Otherwise, a list
        of results is returned (and in that case the number of columns in self
        must match the length of b).

        >>> from sympy import Matrix
        >>> M = Matrix([[1,2,3], [4,5,6], [7,8,9]])
        >>> v = [1, 1, 1]
        >>> M.row(0).dot(v)
        6
        >>> M.col(0).dot(v)
        12
        >>> M.dot(v)
        [6, 15, 24]

        See Also
        ========

        cross
        multiply
        multiply_elementwise
        """
        if not isinstance(b, MatrixBase):
            if is_sequence(b):
                if len(b) != self.cols and len(b) != self.rows:
                    raise ShapeError("Dimensions incorrect for dot product.")
                return self.dot(MutableMatrix(b))
            else:
                raise TypeError("`b` must be an ordered iterable or Matrix, not %s." %
                type(b))
        if self.cols == b.rows:
            if b.cols != 1:
                self = self.T
                b = b.T
            prod = flatten((self*b).tolist())
            if len(prod) == 1:
                return prod[0]
            return prod
        if self.cols == b.cols:
            return self.dot(b.T)
        elif self.rows == b.rows:
            return self.T.dot(b)
        else:
            raise ShapeError("Dimensions incorrect for dot product.")

    def multiply_elementwise(self, b):
        """Return the Hadamard product (elementwise product) of A and B

        >>> from sympy.matrices.matrices import Matrix
        >>> A = Matrix([[0, 1, 2], [3, 4, 5]])
        >>> B = Matrix([[1, 10, 100], [100, 10, 1]])
        >>> A.multiply_elementwise(B)
        [  0, 10, 200]
        [300, 40,   5]

        See Also
        ========

        cross
        dot
        multiply
        """
        return matrix_multiply_elementwise(self, b)

    def norm(self, ord=None):
        """Return the Norm of a Matrix or Vector.
        In the simplest case this is the geometric size of the vector
        Other norms can be specified by the ord parameter


        =====  ============================  ==========================
        ord    norm for matrices             norm for vectors
        =====  ============================  ==========================
        None   Frobenius norm                2-norm
        'fro'  Frobenius norm                - does not exist
        inf    --                            max(abs(x))
        -inf   --                            min(abs(x))
        1      --                            as below
        -1     --                            as below
        2      2-norm (largest sing. value)  as below
        -2     smallest singular value       as below
        other  - does not exist              sum(abs(x)**ord)**(1./ord)
        =====  ============================  ==========================

        >>> from sympy import Matrix, Symbol, trigsimp, cos, sin
        >>> x = Symbol('x', real=True)
        >>> v = Matrix([cos(x), sin(x)])
        >>> trigsimp( v.norm() )
        1
        >>> v.norm(10)
        (sin(x)**10 + cos(x)**10)**(1/10)
        >>> A = Matrix([[1,1], [1,1]])
        >>> A.norm(2)# Spectral norm (max of |Ax|/|x| under 2-vector-norm)
        2
        >>> A.norm(-2) # Inverse spectral norm (smallest singular value)
        0
        >>> A.norm() # Frobenius Norm
        2

        See Also
        ========

        normalized
        """
        # Row or Column Vector Norms
        if self.rows == 1 or self.cols == 1:
            if ord == 2 or ord == None: # Common case sqrt(<x,x>)
                return sqrt(Add(*(abs(i)**2 for i in self.mat)))

            elif ord == 1: # sum(abs(x))
                return Add(*(abs(i) for i in self.mat))

            elif ord == S.Infinity: # max(abs(x))
                return Max(*self.applyfunc(abs))

            elif ord == S.NegativeInfinity: # min(abs(x))
                return Min(*self.applyfunc(abs))

            # Otherwise generalize the 2-norm, Sum(x_i**ord)**(1/ord)
            # Note that while useful this is not mathematically a norm
            try:
                return Pow( Add(*(abs(i)**ord for i in self.mat)), S(1)/ord )
            except TypeError:
                raise ValueError("Expected order to be Number, Symbol, oo")

        # Matrix Norms
        else:
            if ord == 2: # Spectral Norm
                # Maximum singular value
                return Max(*self.singular_values())

            elif ord == -2:
                # Minimum singular value
                return Min(*self.singular_values())

            elif (ord == None or isinstance(ord,str) and ord.lower() in
                    ['f', 'fro', 'frobenius', 'vector']):
                # Reshape as vector and send back to norm function
                return self.vec().norm(ord=2)

            else:
                raise NotImplementedError("Matrix Norms under development")

    def normalized(self):
        """
        Return the normalized version of ``self``.

        See Also
        ========

        norm
        """
        if self.rows != 1 and self.cols != 1:
            raise ShapeError("A Matrix must be a vector to normalize.")
        norm = self.norm()
        out = self.applyfunc(lambda i: i / norm)
        return out

    def project(self, v):
        """Return the projection of ``self`` onto the line containing ``v``.

        >>> from sympy import Matrix, S, sqrt
        >>> V = Matrix([sqrt(3)/2,S.Half])
        >>> x = Matrix([[1, 0]])
        >>> V.project(x)
        [sqrt(3)/2, 0]
        >>> V.project(-x)
        [sqrt(3)/2, 0]
        """
        return v * (self.dot(v) / v.dot(v))

    def permuteBkwd(self, perm):
        """
        Permute the rows of the matrix with the given permutation in reverse.

        >>> import sympy
        >>> M = sympy.matrices.eye(3)
        >>> M.permuteBkwd([[0,1],[0,2]])
        [0, 1, 0]
        [0, 0, 1]
        [1, 0, 0]

        See Also
        ========

        permuteFwd
        """
        copy = self[:,:]
        for i in range(len(perm)-1, -1, -1):
            copy.row_swap(perm[i][0], perm[i][1])
        return copy

    def permuteFwd(self, perm):
        """
        Permute the rows of the matrix with the given permutation.

        >>> import sympy
        >>> M = sympy.matrices.eye(3)
        >>> M.permuteFwd([[0,1],[0,2]])
        [0, 0, 1]
        [1, 0, 0]
        [0, 1, 0]

        See Also
        ========

        permuteBkwd
        """
        copy = self[:,:]
        for i in range(len(perm)):
            copy.row_swap(perm[i][0], perm[i][1])
        return copy

    def delRowCol(self, i, j):
        """
        Creates a copy of the matrix with the given row and column deleted.

        Examples
        ========

        >>> import sympy
        >>> I = sympy.matrices.eye(4)
        >>> I.delRowCol(1,2)
        [1, 0, 0]
        [0, 0, 0]
        [0, 0, 1]

        See Also
        ========

        row_del
        col_del
        """
        # used only for cofactors, makes a copy
        M = self.as_mutable()
        M.row_del(i)
        M.col_del(j)
        return self._new(M)

    def exp(self):
        """ Returns the exponentiation of a matrix

        See Also
        ========

        matrix_multiply
        """
        if not self.is_square:
            raise NonSquareMatrixError("Exponentiation is valid only for square matrices")
        try:
            U, D = self.diagonalize()
        except MatrixError:
            raise NotImplementedError("Exponentiation is implemented only for diagonalizable matrices")
        for i in xrange(0, D.rows):
            D[i, i] = C.exp(D[i, i])
        return U * D * U.inv()

    @classmethod
    def zeros(cls, r, c=None):
        """Returns a matrix of zeros with ``r`` rows and ``c`` columns;
        if ``c`` is omitted a square matrix will be returned.

        See Also
        ========

        ones
        fill
        """
        if is_sequence(r):
            SymPyDeprecationWarning(
<<<<<<< HEAD
            "Pass row and column count as zeros(%i, %i)." % tuple(r)
=======
                feature="The syntax zeros([%i, %i])" % tuple(r), useinstead="zeros(%i, %i)." % tuple(r),
                issue=3381, deprecated_since_version="0.7.2",
>>>>>>> d9c23403
            ).warn()
            r, c = r
        else:
            c = r if c is None else c
        r, c = [int(i) for i in [r, c]]
        return MutableMatrix(r, c, [S.Zero]*r*c)

    @classmethod
    def eye(cls, n):
        """Returns the identity matrix of size n."""
        tmp = cls.zeros(n)
        for i in range(tmp.rows):
            tmp[i, i] = S.One
        return tmp

    @property
    def is_square(self):
        """
        Checks if a matrix is square.

        A matrix is square if the number of rows equals the number of columns.
        The empty matrix is square by definition, since the number of rows and
        the number of columns are both zero.

        Examples
        ========

        >>> from sympy import Matrix
        >>> a = Matrix([[1, 2, 3], [4, 5, 6]])
        >>> b = Matrix([[1, 2, 3], [4, 5, 6], [7, 8, 9]])
        >>> c = Matrix([])
        >>> a.is_square
        False
        >>> b.is_square
        True
        >>> c.is_square
        True
        """
        return self.rows == self.cols

    @property
    def is_zero(self):
        """
        Checks if a matrix is a zero matrix.

        A matrix is zero if every element is zero.  A matrix need not be square
        to be considered zero.  The empty matrix is zero by the principle of
        vacuous truth.

        Examples
        ========

        >>> from sympy import Matrix, zeros
        >>> a = Matrix([[0, 0], [0, 0]])
        >>> b = zeros(3, 4)
        >>> c = Matrix([[0, 1], [0, 0]])
        >>> d = Matrix([])
        >>> a.is_zero
        True
        >>> b.is_zero
        True
        >>> c.is_zero
        False
        >>> d.is_zero
        True
        """
        return all(i.is_zero for i in self)

    def is_nilpotent(self):
        """
        Checks if a matrix is nilpotent.

        A matrix B is nilpotent if for some integer k, B**k is
        a zero matrix.

        Examples
        ========

        >>> from sympy import Matrix
        >>> a = Matrix([[0,0,0],[1,0,0],[1,1,0]])
        >>> a.is_nilpotent()
        True

        >>> a = Matrix([[1,0,1],[1,0,0],[1,1,0]])
        >>> a.is_nilpotent()
        False
        """
        if not self.is_square:
            raise NonSquareMatrixError("Nilpotency is valid only for square matrices")
        x = Dummy('x')
        if self.charpoly(x).args[0] == x**self.rows:
            return True
        return False

    def is_upper(self):
        """
        Check if matrix is an upper triangular matrix.

        Examples
        ========

        >>> from sympy import Matrix
        >>> m = Matrix(2,2,[1, 0, 0, 1])
        >>> m
        [1, 0]
        [0, 1]
        >>> m.is_upper()
        True

        >>> m = Matrix(3,3,[5, 1, 9, 0, 4 , 6, 0, 0, 5])
        >>> m
        [5, 1, 9]
        [0, 4, 6]
        [0, 0, 5]
        >>> m.is_upper()
        True

        >>> m = Matrix(2,3,[4, 2, 5, 6, 1, 1])
        >>> m
        [4, 2, 5]
        [6, 1, 1]
        >>> m.is_upper()
        False

        See Also
        ========

        is_lower
        is_diagonal
        is_upper_hessenberg
        """
        for i in xrange(1, self.rows):
            for j in xrange(0, i):
                if self[i,j]:
                    return False
        return True

    def is_lower(self):
        """
        Check if matrix is a lower triangular matrix.

        Examples
        ========

        >>> from sympy import Matrix
        >>> m = Matrix(2,2,[1, 0, 0, 1])
        >>> m
        [1, 0]
        [0, 1]
        >>> m.is_lower()
        True

        >>> m = Matrix(3,3,[2, 0, 0, 1, 4 , 0, 6, 6, 5])
        >>> m
        [2, 0, 0]
        [1, 4, 0]
        [6, 6, 5]
        >>> m.is_lower()
        True

        >>> from sympy.abc import x, y
        >>> m = Matrix(2,2,[x**2 + y, y**2 + x, 0, x + y])
        >>> m
        [x**2 + y, x + y**2]
        [       0,    x + y]
        >>> m.is_lower()
        False

        See Also
        ========

        is_upper
        is_diagonal
        is_lower_hessenberg
        """
        for i in xrange(0, self.rows):
            for j in xrange(i+1, self.cols):
                if self[i, j]:
                    return False
        return True

    def is_upper_hessenberg(self):
        """
        Checks if the matrix is the upper hessenberg form.

        The upper hessenberg matrix has zero entries
        below the first subdiagonal.

        Examples
        ========

        >>> from sympy.matrices import Matrix
        >>> a = Matrix([[1,4,2,3],[3,4,1,7],[0,2,3,4],[0,0,1,3]])
        >>> a
        [1, 4, 2, 3]
        [3, 4, 1, 7]
        [0, 2, 3, 4]
        [0, 0, 1, 3]
        >>> a.is_upper_hessenberg()
        True

        See Also
        ========

        is_lower_hessenberg
        is_upper
        """
        for i in xrange(2, self.rows):
            for j in xrange(0, i - 1):
                if self[i,j]:
                    return False
        return True

    def is_lower_hessenberg(self):
        r"""
        Checks if the matrix is in the lower hessenberg form.

        The lower hessenberg matrix has zero entries
        above the first superdiagonal.

        Examples
        ========

        >>> from sympy.matrices import Matrix
        >>> a = Matrix([[1,2,0,0],[5,2,3,0],[3,4,3,7],[5,6,1,1]])
        >>> a
        [1, 2, 0, 0]
        [5, 2, 3, 0]
        [3, 4, 3, 7]
        [5, 6, 1, 1]
        >>> a.is_lower_hessenberg()
        True

        See Also
        ========

        is_upper_hessenberg
        is_lower
        """
        for i in xrange(0, self.rows):
            for j in xrange(i + 2, self.cols):
                if self[i, j]:
                    return False
        return True

    def is_symbolic(self):
        """
        Checks if any elements are symbols.

        Examples
        ========

        >>> import sympy
        >>> from sympy.abc import x, y
        >>> M = sympy.matrices.Matrix([[x, y], [1, 0]])
        >>> M.is_symbolic()
        True

        """
        return any(element.has(Symbol) for element in self.mat)

    def is_symmetric(self, simplify=True):
        """
        Check if matrix is symmetric matrix,
        that is square matrix and is equal to its transpose.

        By default, simplifications occur before testing symmetry.
        They can be skipped using 'simplify=False'; while speeding things a bit,
        this may however induce false negatives.

        Examples
        ========

        >>> from sympy import Matrix
        >>> m = Matrix(2,2,[0, 1, 1, 2])
        >>> m
        [0, 1]
        [1, 2]
        >>> m.is_symmetric()
        True

        >>> m = Matrix(2,2,[0, 1, 2, 0])
        >>> m
        [0, 1]
        [2, 0]
        >>> m.is_symmetric()
        False

        >>> m = Matrix(2,3,[0, 0, 0, 0, 0, 0])
        >>> m
        [0, 0, 0]
        [0, 0, 0]
        >>> m.is_symmetric()
        False

        >>> from sympy.abc import x, y
        >>> m = Matrix(3,3,[1, x**2 + 2*x + 1, y, (x + 1)**2 , 2, 0, y, 0, 3])
        >>> m
        [         1, x**2 + 2*x + 1, y]
        [(x + 1)**2,              2, 0]
        [         y,              0, 3]
        >>> m.is_symmetric()
        True

        If the matrix is already simplified, you may speed-up is_symmetric()
        test by using 'simplify=False'.

        >>> m.is_symmetric(simplify=False)
        False
        >>> m1 = m.expand()
        >>> m1.is_symmetric(simplify=False)
        True
        """
        if not self.is_square:
            return False
        if simplify:
            delta = self - self.transpose()
            delta.simplify()
            return delta.equals(self.zeros(self.rows, self.cols))
        else:
            return self == self.transpose()

    def is_anti_symmetric(self, simplify=True):
        """
        Check if matrix M is an antisymmetric matrix,
        that is, M is a square matrix with all M[i, j] == -M[j, i].

        When ``simplify=True`` (default), the sum M[i, j] + M[j, i] is
        simplified before testing to see if it is zero. By default,
        the SymPy simplify function is used. To use a custom function
        set simplify to a function that accepts a single argument which
        returns a simplified expression. To skip simplification, set
        simplify to False but note that although this will be faster,
        it may induce false negatives.

        Examples
        ========

        >>> from sympy import Matrix, symbols
        >>> m = Matrix(2,2,[0, 1, -1, 0])
        >>> m
        [ 0, 1]
        [-1, 0]
        >>> m.is_anti_symmetric()
        True
        >>> x, y = symbols('x y')
        >>> m = Matrix(2,3,[0, 0, x, -y, 0, 0])
        >>> m
        [ 0, 0, x]
        [-y, 0, 0]
        >>> m.is_anti_symmetric()
        False

        >>> from sympy.abc import x, y
        >>> m = Matrix(3, 3, [0, x**2 + 2*x + 1, y,
        ...                   -(x + 1)**2 , 0, x*y,
        ...                   -y, -x*y, 0])

        Simplification of matrix elements is done by default so even
        though two elements which should be equal and opposite wouldn't
        pass an equality test, the matrix is still reported as
        anti-symmetric:

        >>> m[0, 1] == -m[1, 0]
        False
        >>> m.is_anti_symmetric()
        True

        If 'simplify=False' is used for the case when a Matrix is already
        simplified, this will speed things up. Here, we see that without
        simplification the matrix does not appear anti-symmetric:

        >>> m.is_anti_symmetric(simplify=False)
        False

        But if the matrix were already expanded, then it would appear
        anti-symmetric and simplification in the is_anti_symmetric routine
        is not needed:

        >>> m = m.expand()
        >>> m.is_anti_symmetric(simplify=False)
        True
        """
        # accept custom simplification
        simpfunc = simplify if isinstance(simplify, FunctionType) else \
                   _simplify if simplify else False

        if not self.is_square:
            return False
        n = self.rows
        if simplify:
            for i in xrange(n):
                # diagonal
                if not simpfunc(self[i, i]).is_zero:
                    return False
                # others
                for j in xrange(i + 1, n):
                    diff = self[i, j] + self[j, i]
                    if not simpfunc(diff).is_zero:
                        return False
            return True
        else:
            for i in xrange(n):
                for j in xrange(i, n):
                    if self[i, j] != -self[j, i]:
                        return False
            return True


    def is_diagonal(self):
        """
        Check if matrix is diagonal,
        that is matrix in which the entries outside the main diagonal are all zero.

        Examples
        ========

        >>> from sympy import Matrix, diag
        >>> m = Matrix(2,2,[1, 0, 0, 2])
        >>> m
        [1, 0]
        [0, 2]
        >>> m.is_diagonal()
        True

        >>> m = Matrix(2,2,[1, 1, 0, 2])
        >>> m
        [1, 1]
        [0, 2]
        >>> m.is_diagonal()
        False

        >>> m = diag(1, 2, 3)
        >>> m
        [1, 0, 0]
        [0, 2, 0]
        [0, 0, 3]
        >>> m.is_diagonal()
        True

        See Also
        ========

        is_lower
        is_upper
        is_diagonalizable
        diagonalize
        """
        for i in xrange(self.rows):
            for j in xrange(self.cols):
                if i != j and self[i, j]:
                    return False
        return True

    def clone(self):
        """
        Create a shallow copy of this matrix.
        """
        return self._new(self.rows, self.cols, lambda i, j: self[i, j])

    def det(self, method="bareis"):
        """
        Computes the matrix determinant using the method "method".

        Possible values for "method":
          bareis ... det_bareis
          berkowitz ... berkowitz_det
          lu_decomposition ... det_LU

        See Also
        ========

        det_bareis
        berkowitz_det
        det_LU
        """

        # if methods were made internal and all determinant calculations
        # passed through here, then these lines could be factored out of
        # the method routines
        if not self.is_square:
            raise NonSquareMatrixError()
        if not self:
            return S.One
        if method == "bareis":
            return self.det_bareis()
        elif method == "berkowitz":
            return self.berkowitz_det()
        elif method == "det_LU":
            return self.det_LU_decomposition()
        else:
            raise ValueError("Determinant method unrecognized")

    def det_bareis(self):
        """Compute matrix determinant using Bareis' fraction-free
        algorithm which is an extension of the well known Gaussian
        elimination method. This approach is best suited for dense
        symbolic matrices and will result in a determinant with
        minimal number of fractions. It means that less term
        rewriting is needed on resulting formulae.

        TODO: Implement algorithm for sparse matrices (SFF).

        See Also
        ========

        det
        berkowitz_det
        """
        if not self.is_square:
            raise NonSquareMatrixError()
        if not self:
            return S.One

        M, n = self[:,:], self.rows

        if n == 1:
            det = M[0, 0]
        elif n == 2:
            det = M[0, 0]*M[1, 1] - M[0, 1]*M[1, 0]
        else:
            sign = 1 # track current sign in case of column swap

            for k in range(n-1):
                # look for a pivot in the current column
                # and assume det == 0 if none is found
                if M[k, k] == 0:
                    for i in range(k+1, n):
                        if M[i, k]:
                            M.row_swap(i, k)
                            sign *= -1
                            break
                    else:
                        return S.Zero

                # proceed with Bareis' fraction-free (FF)
                # form of Gaussian elimination algorithm
                for i in range(k+1, n):
                    for j in range(k+1, n):
                        D = M[k, k]*M[i, j] - M[i, k]*M[k, j]

                        if k > 0:
                            D /= M[k-1, k-1]

                        if D.is_Atom:
                            M[i, j] = D
                        else:
                            M[i, j] = cancel(D)

            det = sign * M[n-1, n-1]

        return det.expand()

    def det_LU_decomposition(self):
        """Compute matrix determinant using LU decomposition

        Note that this method fails if the LU decomposition itself
        fails. In particular, if the matrix has no inverse this method
        will fail.

        TODO: Implement algorithm for sparse matrices (SFF).

        See Also
        ========

        det
        det_bareis
        berkowitz_det
        """
        if not self.is_square:
            raise NonSquareMatrixError()
        if not self:
            return S.One

        M, n = self[:,:], self.rows
        p, prod = [] , 1
        l, u, p = M.LUdecomposition()
        if  len(p) % 2:
            prod = -1

        for k in range(n):
            prod = prod*u[k,k]*l[k,k]

        return prod.expand()

    def adjugate(self, method="berkowitz"):
        """
        Returns the adjugate matrix.

        Adjugate matrix is the transpose of the cofactor matrix.

        http://en.wikipedia.org/wiki/Adjugate

        See Also
        ========

        cofactorMatrix
        transpose
        berkowitz
        """

        return self.cofactorMatrix(method).T


    def inverse_LU(self, iszerofunc=_iszero):
        """
        Calculates the inverse using LU decomposition.

        See Also
        ========

        inv
        inverse_GE
        inverse_ADJ
        """
        if not self.is_square:
            raise NonSquareMatrixError()

        ok = self.rref(simplify=True)[0]
        if any(iszerofunc(ok[j, j]) for j in range(ok.rows)):
            raise ValueError("Matrix det == 0; not invertible.")

        return self.LUsolve(self.eye(self.rows), iszerofunc=_iszero)

    def inverse_GE(self, iszerofunc=_iszero):
        """
        Calculates the inverse using Gaussian elimination.

        See Also
        ========

        inv
        inverse_LU
        inverse_ADJ
        """
        if not self.is_square:
            raise NonSquareMatrixError()

        big = self.row_join(self.eye(self.rows))
        red = big.rref(iszerofunc=iszerofunc, simplify=True)[0]
        if any(iszerofunc(red[j, j]) for j in range(red.rows)):
            raise ValueError("Matrix det == 0; not invertible.")

        return red[:,big.rows:]

    def inverse_ADJ(self, iszerofunc=_iszero):
        """
        Calculates the inverse using the adjugate matrix and a determinant.

        See Also
        ========

        inv
        inverse_LU
        inverse_GE
        """
        if not self.is_square:
            raise NonSquareMatrixError()

        d = self.berkowitz_det()
        zero = d.equals(0)
        if zero is None:
            # if equals() can't decide, will rref be able to?
            ok = self.rref(simplify=True)[0]
            zero = any(iszerofunc(ok[j, j]) for j in range(ok.rows))
        if zero:
            raise ValueError("Matrix det == 0; not invertible.")

        return self.adjugate()/d

    def rref(self, simplified=False, iszerofunc=_iszero,
            simplify=False):
        """
        Return reduced row-echelon form of matrix and indices of pivot vars.

        To simplify elements before finding nonzero pivots set simplify=True
        (to use the default SymPy simplify function) or pass a custom
        simplify function.

        >>> from sympy import Matrix
        >>> from sympy.abc import x
        >>> m = Matrix([[1, 2], [x, 1 - 1/x]])
        >>> m.rref()
        ([1, 0]
        [0, 1], [0, 1])
        """
        if simplified is not False:
            SymPyDeprecationWarning(
                feature="'simplified' as a keyword to rref",
                useinstead="simplify=True, or set simplify equal to your "
                       "own custom simplification function",
                issue=3382, deprecated_since_version="0.7.2",
            ).warn()
            simplify = simplify or True
        simpfunc = simplify if isinstance(simplify, FunctionType) else _simplify
        pivot, r = 0, self[:,:].as_mutable()        # pivot: index of next row to contain a pivot
        pivotlist = []                  # indices of pivot variables (non-free)
        for i in range(r.cols):
            if pivot == r.rows:
                break
            if simplify:
                r[pivot,i] = simpfunc(r[pivot,i])
            if iszerofunc(r[pivot,i]):
                for k in range(pivot, r.rows):
                    if simplify and k > pivot:
                        r[k,i] = simpfunc(r[k,i])
                    if not iszerofunc(r[k,i]):
                        break
                if k == r.rows - 1 and iszerofunc(r[k,i]):
                    continue
                r.row_swap(pivot,k)
            scale = r[pivot,i]
            r.row(pivot, lambda x, _: x/scale)
            for j in range(r.rows):
                if j == pivot:
                    continue
                scale = r[j,i]
                r.row(j, lambda x, k: x - scale*r[pivot,k])
            pivotlist.append(i)
            pivot += 1
        return self._new(r), pivotlist

    def nullspace(self, simplified=False, simplify=False):
        """
        Returns list of vectors (Matrix objects) that span nullspace of self
        """
        if simplified is not False:
            SymPyDeprecationWarning(
                feature="'simplified' as a keyword to nullspace",
                useinstead="simplify=True, or set simplify equal to your "
                       "own custom simplification function",
                issue=3382, deprecated_since_version="0.7.2",
            ).warn()
            simplify = simplify or True
        simpfunc = simplify if isinstance(simplify, FunctionType) else _simplify
        reduced, pivots = self.rref(simplify=simpfunc)

        basis = []
        # create a set of vectors for the basis
        for i in range(self.cols - len(pivots)):
            basis.append(zeros(self.cols, 1))
        # contains the variable index to which the vector corresponds
        basiskey, cur = [-1]*len(basis), 0
        for i in range(self.cols):
            if i not in pivots:
                basiskey[cur] = i
                cur += 1
        for i in range(self.cols):
            if i not in pivots: # free var, just set vector's ith place to 1
                basis[basiskey.index(i)][i,0] = 1
            else:               # add negative of nonpivot entry to corr vector
                for j in range(i+1, self.cols):
                    line = pivots.index(i)
                    v = reduced[line, j]
                    if simplify:
                        v = simpfunc(v)
                    if v:
                        if j in pivots:
                            # XXX: Is this the correct error?
                            raise NotImplementedError("Could not compute the nullspace of `self`.")
                        basis[basiskey.index(j)][i,0] = -v
        return [self._new(b) for b in basis]

    def berkowitz(self):
        """The Berkowitz algorithm.

           Given N x N matrix with symbolic content, compute efficiently
           coefficients of characteristic polynomials of 'self' and all
           its square sub-matrices composed by removing both i-th row
           and column, without division in the ground domain.

           This method is particularly useful for computing determinant,
           principal minors and characteristic polynomial, when 'self'
           has complicated coefficients e.g. polynomials. Semi-direct
           usage of this algorithm is also important in computing
           efficiently sub-resultant PRS.

           Assuming that M is a square matrix of dimension N x N and
           I is N x N identity matrix,  then the following following
           definition of characteristic polynomial is begin used:

                          charpoly(M) = det(t*I - M)

           As a consequence, all polynomials generated by Berkowitz
           algorithm are monic.

           >>> from sympy import Matrix
           >>> from sympy.abc import x, y, z

           >>> M = Matrix([[x,y,z], [1,0,0], [y,z,x]])

           >>> p, q, r = M.berkowitz()

           >>> p # 1 x 1 M's sub-matrix
           (1, -x)

           >>> q # 2 x 2 M's sub-matrix
           (1, -x, -y)

           >>> r # 3 x 3 M's sub-matrix
           (1, -2*x, x**2 - y*z - y, x*y - z**2)

           For more information on the implemented algorithm refer to:

           [1] S.J. Berkowitz, On computing the determinant in small
               parallel time using a small number of processors, ACM,
               Information Processing Letters 18, 1984, pp. 147-150

           [2] M. Keber, Division-Free computation of sub-resultants
               using Bezout matrices, Tech. Report MPI-I-2006-1-006,
               Saarbrucken, 2006

        See Also
        ========

        berkowitz_det
        berkowitz_minors
        berkowitz_charpoly
        berkowitz_eigenvals
        """
        if not self.is_square:
            raise NonSquareMatrixError()

        A, N = self, self.rows
        transforms = [0] * (N-1)

        for n in xrange(N, 1, -1):
            T, k = zeros(n+1, n), n - 1

            R, C = -A[k,:k], A[:k,k]
            A, a = A[:k,:k], -A[k,k]

            items = [ C ]

            for i in xrange(0, n-2):
                items.append(A * items[i])

            for i, B in enumerate(items):
                items[i] = (R * B)[0,0]

            items = [ S.One, a ] + items

            for i in xrange(n):
                T[i:,i] = items[:n-i+1]

            transforms[k-1] = T

        polys = [ self._new([S.One, -A[0,0]]) ]

        for i, T in enumerate(transforms):
            polys.append(T * polys[i])

        return tuple(map(tuple, polys))

    def berkowitz_det(self):
        """Computes determinant using Berkowitz method.

        See Also
        ========

        det
        berkowitz
        """
        if not self.is_square:
            raise NonSquareMatrixError()
        if not self:
            return S.One
        poly = self.berkowitz()[-1]
        sign = (-1)**(len(poly)-1)
        return sign * poly[-1]

    def berkowitz_minors(self):
        """Computes principal minors using Berkowitz method.

        See Also
        ========

        berkowitz
        """
        sign, minors = S.NegativeOne, []

        for poly in self.berkowitz():
            minors.append(sign*poly[-1])
            sign = -sign

        return tuple(minors)

    def berkowitz_charpoly(self, x=Dummy('lambda'), simplify=_simplify):
        """Computes characteristic polynomial minors using Berkowitz method.

        A PurePoly is returned so using different variables for ``x`` does
        not affect the comparison or the polynomials:

        >>> from sympy import Matrix
        >>> from sympy.abc import x, y
        >>> A = Matrix([[1, 3], [2, 0]])
        >>> A.berkowitz_charpoly(x) == A.berkowitz_charpoly(y)
        True

        Specifying ``x`` is optional; a Dummy with name ``lambda`` is used by
        default (which looks good when pretty-printed in unicode):

        >>> A.berkowitz_charpoly().as_expr()
        _lambda**2 - _lambda - 6

        No test is done to see that ``x`` doesn't clash with an existing
        symbol, so using the default (``lambda``) or your own Dummy symbol is
        the safest option:

        >>> A = Matrix([[1, 2], [x, 0]])
        >>> A.charpoly().as_expr()
        _lambda**2 - _lambda - 2*x
        >>> A.charpoly(x).as_expr()
        x**2 - 3*x

        See Also
        ========

        berkowitz
        """
        return PurePoly(map(simplify, self.berkowitz()[-1]), x)

    charpoly = berkowitz_charpoly

    def berkowitz_eigenvals(self, **flags):
        """Computes eigenvalues of a Matrix using Berkowitz method.

        See Also
        ========

        berkowitz
        """
        return roots(self.berkowitz_charpoly(Dummy('x')), **flags)

    def eigenvals(self, **flags):
        """Return eigen values using the berkowitz_eigenvals routine.

        Since the roots routine doesn't always work well with Floats,
        they will be replaced with Rationals before calling that
        routine. If this is not desired, set flag ``rational`` to False.
        """
        # roots doesn't like Floats, so replace them with Rationals
        # unless the nsimplify flag indicates that this has already
        # been done, e.g. in eigenvects
        if flags.pop('rational', True):
            float = False
            if any(v.has(Float) for v in self):
                float=True
                self = self._new(self.rows, self.cols, [nsimplify(v, rational=True) for v in self])

        flags.pop('simplify', None) # pop unsupported flag
        return self.berkowitz_eigenvals(**flags)

    def eigenvects(self, **flags):
        """Return list of triples (eigenval, multiplicity, basis).

        The flag ``simplify`` has two effects:
            1) if bool(simplify) is True, as_content_primitive()
            will be used to tidy up normalization artifacts;
            2) if nullspace needs simplification to compute the
            basis, the simplify flag will be passed on to the
            nullspace routine which will interpret it there.

        If the matrix contains any Floats, they will be changed to Rationals
        for computation purposes, but the answers will be returned after being
        evaluated with evalf. If it is desired to removed small imaginary
        portions during the evalf step, pass a value for the ``chop`` flag.
        """

        simplify = flags.get('simplify', True)
        primitive = bool(flags.get('simplify', False))
        chop = flags.pop('chop', False)

        flags.pop('multiple', None) # remove this if it's there

        # roots doesn't like Floats, so replace them with Rationals
        float = False
        if any(v.has(Float) for v in self):
            float = True
            self = self._new(self.rows, self.cols, [nsimplify(v, rational=True) for v in self])
            flags['rational'] = False # to tell eigenvals not to do this

        out, vlist = [], self.eigenvals(**flags)
        vlist = vlist.items()
        vlist.sort(key=default_sort_key)
        flags.pop('rational', None)

        for r, k in vlist:
            tmp = self - eye(self.rows)*r
            basis = tmp.nullspace()
            # whether tmp.is_symbolic() is True or False, it is possible that
            # the basis will come back as [] in which case simplification is
            # necessary.
            if not basis:
                # The nullspace routine failed, try it again with simplification
                basis = tmp.nullspace(simplify=simplify)
                if not basis:
                    raise NotImplementedError("Can't evaluate eigenvector for eigenvalue %s" % r)
            if primitive:
                # the relationship A*e = lambda*e will still hold if we change the
                # eigenvector; so if simplify is True we tidy up any normalization
                # artifacts with as_content_primtive (default) and remove any pure Integer
                # denominators.
                l = 1
                for i, b in enumerate(basis[0]):
                    c, p = signsimp(b).as_content_primitive()
                    if c is not S.One:
                        b = c*p
                        l = ilcm(l, c.q)
                    basis[0][i] = b
                if l != 1:
                    basis[0] *= l
            if float:
                out.append((r.evalf(chop=chop), k, [self._new(b).evalf(chop=chop) for b in basis]))
            else:
                out.append((r, k, [self._new(b) for b in basis]))
        return out

    def singular_values(self):
        """
        Compute the singular values of a Matrix

        >>> from sympy import Matrix, Symbol, eye
        >>> x = Symbol('x', real=True)
        >>> A = Matrix([[0, 1, 0], [0, x, 0], [-1, 0, 0]])
        >>> A.singular_values()
        [sqrt(x**2 + 1), 1, 0]

        See Also
        ========

        condition_number
        """
        self = self.as_mutable()
        # Compute eigenvalues of A.H A
        valmultpairs = (self.H*self).eigenvals()

        # Expands result from eigenvals into a simple list
        vals = []
        for k,v in valmultpairs.items():
            vals += [sqrt(k)]*v # dangerous! same k in several spots!
        # sort them in descending order
        vals.sort(reverse=True, key=default_sort_key)

        return vals

    def condition_number(self):
        """
        Returns the condition number of a matrix.

        This is the maximum singular value divided by the minimum singular value

        >>> from sympy import Matrix, S
        >>> A = Matrix([[1, 0, 0], [0, 10, 0], [0,0,S.One/10]])
        >>> A.condition_number()
        100

        See Also
        ========

        singular_values
        """

        singularvalues = self.singular_values()
        return Max(*singularvalues) / Min(*singularvalues)

    def __getattr__(self, attr):
        if attr in ('diff','integrate','limit'):
            def doit(*args):
                item_doit = lambda item: getattr(item, attr)(*args)
                return self.applyfunc( item_doit )
            return doit
        else:
            raise AttributeError("Matrix has no attribute %s." % attr)

    def integrate(self, *args):
        """
        Integrate each element of the matrix.

        Examples
        ========

        >>> import sympy
        >>> from sympy.abc import x, y
        >>> M = sympy.matrices.Matrix([[x, y], [1, 0]])
        >>> M.integrate((x,))
        [x**2/2, x*y]
        [     x,   0]
        >>> M.integrate((x, 0, 2))
        [2, 2*y]
        [2,   0]

        See Also
        ========

        limit
        diff
        """
        return self._new(self.rows, self.cols,
                lambda i, j: self[i, j].integrate(*args))

    def limit(self, *args):
        """
        Calculate the limit of each element in the matrix.

        Examples
        ========

        >>> import sympy
        >>> from sympy.abc import x, y
        >>> M = sympy.matrices.Matrix([[x, y], [1, 0]])
        >>> M.limit(x, 2)
        [2, y]
        [1, 0]

        See Also
        ========

        integrate
        diff
        """
        return self._new(self.rows, self.cols,
                lambda i, j: self[i, j].limit(*args))

    def diff(self, *args):
        """
        Calculate the derivative of each element in the matrix.

        Examples
        ========

        >>> import sympy
        >>> from sympy.abc import x, y
        >>> M = sympy.matrices.Matrix([[x, y], [1, 0]])
        >>> M.diff(x)
        [1, 0]
        [0, 0]

        See Also
        ========

        integrate
        limit
        """
        return self._new(self.rows, self.cols,
                lambda i, j: self[i, j].diff(*args))

    def vec(self):
        """
        Return the Matrix converted into a one column matrix by stacking columns

        >>> from sympy import Matrix
        >>> m=Matrix([[1,3], [2,4]])
        >>> m
        [1, 3]
        [2, 4]
        >>> m.vec()
        [1]
        [2]
        [3]
        [4]

        See Also
        ========

        vech
        """
        return self.__class__(len(self), 1, self.transpose().mat)

    def vech(self, diagonal=True, check_symmetry=True):
        """
        Return the unique elements of a symmetric Matrix as a one column matrix
        by stacking the elements in the lower triangle.

        Arguments:
        diagonal -- include the diagonal cells of self or not
        check_symmetry -- checks symmetry of self but not completely reliably

        >>> from sympy import Matrix
        >>> m=Matrix([[1,2], [2,3]])
        >>> m
        [1, 2]
        [2, 3]
        >>> m.vech()
        [1]
        [2]
        [3]
        >>> m.vech(diagonal=False)
        [2]

        See Also
        ========

        vec
        """
        c = self.cols
        if c != self.rows:
            raise ShapeError("Matrix must be square")
        if check_symmetry:
            self.simplify()
            if self != self.transpose():
                raise ValueError("Matrix appears to be asymmetric; consider check_symmetry=False")
        count = 0
        if diagonal:
            v = zeros(c * (c + 1) // 2, 1)
            for j in xrange(c):
                for i in xrange(j,c):
                    v[count] = self[i,j]
                    count += 1
        else:
            v = zeros(c * (c - 1) // 2, 1)
            for j in xrange(c):
                for i in xrange(j+1,c):
                    v[count] = self[i,j]
                    count += 1
        return v

    def get_diag_blocks(self):
        """Obtains the square sub-matrices on the main diagonal of a square matrix.

        Useful for inverting symbolic matrices or solving systems of
        linear equations which may be decoupled by having a block diagonal
        structure.

        Examples
        ========

        >>> from sympy import Matrix, symbols
        >>> from sympy.abc import x, y, z
        >>> A = Matrix([[1, 3, 0, 0], [y, z*z, 0, 0], [0, 0, x, 0], [0, 0, 0, 0]])
        >>> a1, a2, a3 = A.get_diag_blocks()
        >>> a1
        [1,    3]
        [y, z**2]
        >>> a2
        [x]
        >>> a3
        [0]
        >>>

        """
        sub_blocks = []
        def recurse_sub_blocks(M):
            i = 1
            while i <= M.shape[0]:
                if i == 1:
                    to_the_right = M[0, i:]
                    to_the_bottom = M[i:, 0]
                else:
                    to_the_right = M[:i, i:]
                    to_the_bottom = M[i:, :i]
                if any(to_the_right) or any(to_the_bottom):
                    i += 1
                    continue
                else:
                    sub_blocks.append(M[:i, :i])
                    if M.shape == M[:i, :i].shape:
                        return
                    else:
                        recurse_sub_blocks(M[i:, i:])
                        return
        recurse_sub_blocks(self)
        return sub_blocks

    def diagonalize(self, reals_only = False):
        """
        Return diagonalized matrix D and transformation P such as

            D = P^-1 * M * P

        where M is current matrix.

        Examples
        ========

        >>> from sympy import Matrix
        >>> m = Matrix(3,3,[1, 2, 0, 0, 3, 0, 2, -4, 2])
        >>> m
        [1,  2, 0]
        [0,  3, 0]
        [2, -4, 2]
        >>> (P, D) = m.diagonalize()
        >>> D
        [1, 0, 0]
        [0, 2, 0]
        [0, 0, 3]
        >>> P
        [-1, 0, -1]
        [ 0, 0, -1]
        [ 2, 1,  2]
        >>> P.inv() * m * P
        [1, 0, 0]
        [0, 2, 0]
        [0, 0, 3]

        See Also
        ========

        is_diagonal
        is_diagonalizable
        """
        if not self.is_square:
            raise NonSquareMatrixError()
        if not self.is_diagonalizable(reals_only, False):
            self._diagonalize_clear_subproducts()
            raise MatrixError("Matrix is not diagonalizable")
        else:
            if self._eigenvects is None:
                self._eigenvects = self.eigenvects(simplify=True)
            diagvals = []
            P = MutableMatrix(self.rows, 0, [])
            for eigenval, multiplicity, vects in self._eigenvects:
                for k in range(multiplicity):
                    diagvals.append(eigenval)
                    vec = vects[k]
                    P = P.col_insert(P.cols, vec)
            D = diag(*diagvals)
            self._diagonalize_clear_subproducts()
            return (P, D)

    def is_diagonalizable(self, reals_only = False, clear_subproducts=True):
        """
        Check if matrix is diagonalizable.

        If reals_only==True then check that diagonalized matrix consists of the only not complex values.

        Some subproducts could be used further in other methods to avoid double calculations,
        By default (if clear_subproducts==True) they will be deleted.

        Examples
        ========

        >>> from sympy import Matrix
        >>> m = Matrix(3,3,[1, 2, 0, 0, 3, 0, 2, -4, 2])
        >>> m
        [1,  2, 0]
        [0,  3, 0]
        [2, -4, 2]
        >>> m.is_diagonalizable()
        True
        >>> m = Matrix(2,2,[0, 1, 0, 0])
        >>> m
        [0, 1]
        [0, 0]
        >>> m.is_diagonalizable()
        False
        >>> m = Matrix(2,2,[0, 1, -1, 0])
        >>> m
        [ 0, 1]
        [-1, 0]
        >>> m.is_diagonalizable()
        True
        >>> m.is_diagonalizable(True)
        False

        See Also
        ========

        is_diagonal
        diagonalize
        """
        if not self.is_square:
            return False
        res = False
        self._is_symbolic = self.is_symbolic()
        self._is_symmetric = self.is_symmetric()
        self._eigenvects = None
        #if self._is_symbolic:
        #    self._diagonalize_clear_subproducts()
        #    raise NotImplementedError("Symbolic matrices are not implemented for diagonalization yet")
        self._eigenvects = self.eigenvects(simplify=True)
        all_iscorrect = True
        for eigenval, multiplicity, vects in self._eigenvects:
            if len(vects) != multiplicity:
                all_iscorrect = False
                break
            elif reals_only and not eigenval.is_real:
                all_iscorrect = False
                break
        res = all_iscorrect
        if clear_subproducts:
            self._diagonalize_clear_subproducts()
        return res

    def _diagonalize_clear_subproducts(self):
        del self._is_symbolic
        del self._is_symmetric
        del self._eigenvects

    def jordan_form(self, calc_transformation = True):
        """
        Return Jordan form J of current matrix.

        If calc_transformation is specified as False, then transformation P such that

              J = P^-1 * M * P

        will not be calculated.

        Notes
        =====

        Calculation of transformation P is not implemented yet.

        Examples
        ========

        >>> from sympy import Matrix
        >>> m = Matrix(4, 4, [6, 5, -2, -3, -3, -1, 3, 3, 2, 1, -2, -3, -1, 1, 5, 5])
        >>> m
        [ 6,  5, -2, -3]
        [-3, -1,  3,  3]
        [ 2,  1, -2, -3]
        [-1,  1,  5,  5]

        >>> (P, J) = m.jordan_form()
        >>> J
        [2, 1, 0, 0]
        [0, 2, 0, 0]
        [0, 0, 2, 1]
        [0, 0, 0, 2]

        See Also
        ========

        jordan_cells
        """
        (P, Jcells) = self.jordan_cells(calc_transformation)
        J = diag(*Jcells)
        return (P, J)

    def jordan_cells(self, calc_transformation = True):
        """
        Return a list of Jordan cells of current matrix.
        This list shape Jordan matrix J.

        If calc_transformation is specified as False, then transformation P such that

              J = P^-1 * M * P

        will not be calculated.

        Notes
        =====

        Calculation of transformation P is not implemented yet.

        Examples
        ========

        >>> from sympy import Matrix
        >>> m = Matrix(4, 4, [6, 5, -2, -3, -3, -1, 3, 3, 2, 1, -2, -3, -1, 1, 5, 5])
        >>> m
        [ 6,  5, -2, -3]
        [-3, -1,  3,  3]
        [ 2,  1, -2, -3]
        [-1,  1,  5,  5]

        >>> (P, Jcells) = m.jordan_cells()
        >>> Jcells[0]
        [2, 1]
        [0, 2]
        >>> Jcells[1]
        [2, 1]
        [0, 2]

        See Also
        ========

        jordan_form
        """
        if not self.is_square:
            raise NonSquareMatrixError()
        _eigenvects = self.eigenvects()
        Jcells = []
        for eigenval, multiplicity, vects in _eigenvects:
            geometrical = len(vects)
            if geometrical == multiplicity:
                Jcell = diag( *([eigenval] * multiplicity))
                Jcells.append(Jcell)
            else:
                sizes = self._jordan_split(multiplicity, geometrical)
                cells = []
                for size in sizes:
                    cell = jordan_cell(eigenval, size)
                    cells.append(cell)
                Jcells += cells
        return (None, Jcells)

    def _jordan_split(self, algebraical, geometrical):
        """return a list of integers with sum equal to 'algebraical'
        and length equal to 'geometrical'"""
        n1 = algebraical // geometrical
        res = [n1] * geometrical
        res[len(res) - 1] += algebraical % geometrical
        assert sum(res) == algebraical
        return res

    def has(self, *patterns):
        """
        Test whether any subexpression matches any of the patterns.

        Examples
        ========

        >>> from sympy import Matrix, Float
        >>> from sympy.abc import x, y
        >>> A = Matrix(((1, x), (0.2, 3)))
        >>> A.has(x)
        True
        >>> A.has(y)
        False
        >>> A.has(Float)
        True
        """
        return any(a.has(*patterns) for a in self.mat)

    @property
    def is_Identity(self):
        if not self.is_square:
            return False
        for i in xrange(self.rows):
            for j in xrange(self.cols):
                if i==j and self[i,j] != 1:
                    return False
                if i!=j and self[i,j]:
                    return False
        return True

    def dual(self):
        """
        Returns the dual of a matrix, which is:

        `(1/2)*levicivita(i,j,k,l)*M(k,l)` summed over indices `k` and `l`

        Since the levicivita method is anti_symmetric for any pairwise
        exchange of indices, the dual of a symmetric matrix is the zero
        matrix. Strictly speaking the dual defined here assumes that the
        'matrix' `M` is a contravariant anti_symmetric second rank tensor,
        so that the dual is a covariant second rank tensor.

        """
        from sympy import LeviCivita

        M, n = self[:,:], self.rows
        work = zeros(n)
        if self.is_symmetric():
            return work

        for i in range(1, n):
            for j in range(1, n):
                acum = 0
                for k in range(1, n):
                    acum += LeviCivita(i, j, 0, k)*M[0, k]
                work[i, j] = acum
                work[j, i] = -acum

        for l in range(1,n):
            acum = 0
            for a in range(1,n):
                for b in range(1,n):
                    acum += LeviCivita(0, l, a, b)*M[a, b]
            acum /= 2
            work[0, l] = -acum
            work[l, 0] = acum

        return work

class MutableMatrix(MatrixBase):

    is_MatrixExpr = False

    _op_priority = 12.0
    _class_priority = 10

    @classmethod
    def _new(cls, *args, **kwargs):
        rows, cols, mat = MatrixBase._handle_creation_inputs(*args, **kwargs)
        self = object.__new__(cls)
        self.rows = rows
        self.cols = cols
        self.mat = list(mat) # create a shallow copy
        return self
    def __new__(cls, *args, **kwargs):
        return cls._new(*args, **kwargs)

    def __setitem__(self, key, value):
        """
        >>> from sympy import Matrix, I
        >>> m=Matrix(((1,2+I),(3,4)))
        >>> m  #doctest: +NORMALIZE_WHITESPACE
        [1, 2 + I]
        [3,     4]
        >>> m[1,0]=9
        >>> m  #doctest: +NORMALIZE_WHITESPACE
        [1, 2 + I]
        [9,     4]

        """
        if type(key) is tuple:
            i, j = key
            if type(i) is slice or type(j) is slice:
                if isinstance(value, MatrixBase):
                    self.copyin_matrix(key, value)
                    return
                if is_sequence(value):
                    self.copyin_list(key, value)
                    return
            else:
                # a2idx inlined
                if type(i) is not int:
                    try:
                        i = i.__index__()
                    except AttributeError:
                        raise IndexError("Invalid index a[%r]" % (key,))

                # a2idx inlined
                if type(j) is not int:
                    try:
                        j = j.__index__()
                    except AttributeError:
                        raise IndexError("Invalid index a[%r]" % (key,))


                i, j = self.key2ij((i,j))
                if not (i>=0 and i<self.rows and j>=0 and j < self.cols):
                    raise IndexError("Index out of range: a[%s]" % (key,))
                else:
                    self.mat[i*self.cols + j] = sympify(value)
                    return

        else:
            # row-wise decomposition of matrix
            if type(key) is slice:
                raise IndexError("Vector slices not implemented yet.")
            else:
                k = a2idx(key)
                if k is not None:
                    self.mat[k] = sympify(value)
                    return
        raise IndexError("Invalid index: a[%s]"%repr(key))

    def copyin_matrix(self, key, value):
        """
        Copy in values from a matrix into the given bounds.

        Parameters
        ==========

        key : slice
            The section of this matrix to replace.
        value : Matrix
            The matrix to copy values from.

        Examples
        ========

        >>> import sympy
        >>> M = sympy.matrices.Matrix([[0,1],[2,3]])
        >>> I = sympy.matrices.eye(5)
        >>> I.copyin_matrix((slice(0,2), slice(0,2)),M)
        >>> I
        [0, 1, 0, 0, 0]
        [2, 3, 0, 0, 0]
        [0, 0, 1, 0, 0]
        [0, 0, 0, 1, 0]
        [0, 0, 0, 0, 1]

        See Also
        ========

        copyin_list
        """
        rlo, rhi, clo, chi = self.key2bounds(key)

        if value.rows != rhi - rlo or value.cols != chi - clo:
            raise ShapeError("The Matrix `value` doesn't have the same dimensions " +
                "as the in sub-Matrix given by `key`.")

        for i in range(value.rows):
            for j in range(value.cols):
                self[i+rlo, j+clo] = sympify(value[i,j])

    def copyin_list(self, key, value):
        """
        Copy in elements from a list.

        Parameters
        ==========

        key : slice
            The section of this matrix to replace.
        value : iterable
            The iterable to copy values from.

        Examples
        ========

        >>> import sympy
        >>> I = sympy.matrices.eye(5)
        >>> I.copyin_list((slice(0,2), slice(0,1)), [1,2])
        >>> I
        [1, 0, 0, 0, 0]
        [2, 1, 0, 0, 0]
        [0, 0, 1, 0, 0]
        [0, 0, 0, 1, 0]
        [0, 0, 0, 0, 1]

        See Also
        ========

        copyin_matrix
        """
        if not is_sequence(value):
            raise TypeError("`value` must be an ordered iterable, not %s." % type(value))
        return self.copyin_matrix(key, MutableMatrix(value))

    def row(self, i, f=None):
        """
        Elementary row selector (default) or operation using functor
        which is a function two args interpreted as (self[i, j], j).

        >>> from sympy import ones
        >>> I = ones(3)
        >>> I.row(1, lambda v,i: v*3)
        >>> I
        [1, 1, 1]
        [3, 3, 3]
        [1, 1, 1]
        >>> I.row(1)
        [3, 3, 3]

        See Also
        ========

        col
        row_swap
        row_del
        row_join
        row_insert
        delRowCol
        """
        if f is None:
            return self[i, :]
        for j in range(0, self.cols):
            self[i, j] = f(self[i, j], j)

    def col(self, j, f=None):
        """
        Elementary column selector (default) or operation using functor
        which is a function two args interpreted as (self[i, j], i).

        >>> from sympy import ones
        >>> I = ones(3)
        >>> I.col(0, lambda v, i: v*3)
        >>> I
        [3, 1, 1]
        [3, 1, 1]
        [3, 1, 1]
        >>> I.col(0)
        [3]
        [3]
        [3]

        See Also
        ========

        row
        col_swap
        col_del
        col_join
        col_insert
        delRowCol
        """
        if f is None:
            return self[:, j]
        for i in range(0, self.rows):
            self[i, j] = f(self[i, j], i)

    def row_swap(self, i, j):
        """
        Swap the two given rows of the matrix in-place.

        >>> from sympy.matrices import Matrix
        >>> M = Matrix([[0,1],[1,0]])
        >>> M
        [0, 1]
        [1, 0]
        >>> M.row_swap(0, 1)
        >>> M
        [1, 0]
        [0, 1]

        See Also
        ========

        row
        col_swap
        """
        for k in range(0, self.cols):
            self[i, k], self[j, k] = self[j, k], self[i, k]

    def col_swap(self, i, j):
        """
        Swap the two given columns of the matrix in-place.

        >>> from sympy.matrices import Matrix
        >>> M = Matrix([[1,0],[1,0]])
        >>> M
        [1, 0]
        [1, 0]
        >>> M.col_swap(0, 1)
        >>> M
        [0, 1]
        [0, 1]

        See Also
        ========

        col
        row_swap
        """
        for k in range(0, self.rows):
            self[k, i], self[k, j] = self[k, j], self[k, i]

    def row_del(self, i):
        """
        Delete the given row.

        >>> import sympy
        >>> M = sympy.matrices.eye(3)
        >>> M.row_del(1)
        >>> M   #doctest: +NORMALIZE_WHITESPACE
        [1, 0, 0]
        [0, 0, 1]

        See Also
        ========

        row
        col_del
        """
        self.mat = self.mat[:i*self.cols] + self.mat[(i+1)*self.cols:]
        self.rows -= 1

    def col_del(self, i):
        """
        Delete the given column.

        >>> import sympy
        >>> M = sympy.matrices.eye(3)
        >>> M.col_del(1)
        >>> M   #doctest: +NORMALIZE_WHITESPACE
        [1, 0]
        [0, 0]
        [0, 1]

        See Also
        ========

        col
        row_del
        """
        for j in range(self.rows-1, -1, -1):
            del self.mat[i+j*self.cols]
        self.cols -= 1

    # Utility functions
    def simplify(self, ratio=1.7, measure=count_ops):
        """Applies simplify to the elements of a matrix in place.

        This is a shortcut for M.applyfunc(lambda x: simplify(x, ratio, measure))

        See Also
        ========

        sympy.simplify.simplify.simplify
        """
        for i in xrange(len(self.mat)):
            self.mat[i] = _simplify(self.mat[i], ratio=ratio, measure=measure)

    def fill(self, value):
        """Fill the matrix with the scalar value.

        See Also
        ========

        zeros
        ones
        """
        self.mat = [value]*len(self)

    ############################
    # Mutable matrix operators #
    ############################

    @call_highest_priority('__radd__')
    def __add__(self, other):
        return MatrixBase.__add__(self, force_mutable(other))

    @call_highest_priority('__add__')
    def __radd__(self, other):
        return MatrixBase.__radd__(self, force_mutable(other))

    @call_highest_priority('__rsub__')
    def __sub__(self, other):
        return MatrixBase.__sub__(self, force_mutable(other))
    @call_highest_priority('__sub__')
    def __rsub__(self, other):
        return MatrixBase.__rsub__(self, force_mutable(other))

    @call_highest_priority('__rmul__')
    def __mul__(self, other):
        return MatrixBase.__mul__(self, force_mutable(other))
    @call_highest_priority('__mul__')
    def __rmul__(self, other):
        return MatrixBase.__rmul__(self, force_mutable(other))

    @call_highest_priority('__div__')
    def __div__(self, other):
        return MatrixBase.__div__(self, force_mutable(other))
    @call_highest_priority('__truediv__')
    def __truediv__(self, other):
        return MatrixBase.__truediv__(self, force_mutable(other))

    @call_highest_priority('__rpow__')
    def __pow__(self, other):
        return MatrixBase.__pow__(self, other)

    @call_highest_priority('__pow__')
    def __rpow__(self, other):
        raise NotImplementedError("Matrix Power not defined")

def force_mutable(x):
    """
    Safely turn a Matrix object into a Mutable Matrix
    """
    if not isinstance(x, Basic):
        return x
    if not x.is_Matrix:
        return x
    if x.is_MatrixExpr:
        return x.as_mutable()
    return x

def classof(A,B):
    """
    Determines strategy for combining Immutable and Mutable matrices

    Currently the strategy is that Mutability is contagious

    Examples
    ========

    >>> from sympy import Matrix, ImmutableMatrix
    >>> from sympy.matrices.matrices import classof
    >>> M = Matrix([[1,2],[3,4]]) # a Mutable Matrix
    >>> IM = ImmutableMatrix([[1,2],[3,4]])
    >>> classof(M, IM)
    <class 'sympy.matrices.matrices.MutableMatrix'>
    """
    from immutable_matrix import ImmutableMatrix
    try:
        if A._class_priority > B._class_priority:
            return A.__class__
        else:
            return B.__class__
    except: pass
    try:
        import numpy
        if isinstance(A, numpy.ndarray):
            return B.__class__
        if isinstance(B, numpy.ndarray):
            return A.__class__
    except: pass
    raise TypeError("Incompatible classes %s, %s"%(A.__class__, B.__class__))

def matrix_multiply(A, B):
    """
    Matrix product A*B.

    A and B must be of appropriate dimensions.  If A is an m x k matrix, and B
    is a k x n matrix, the product will be an m x n matrix.

    Examples
    ========

    >>> from sympy import Matrix
    >>> A = Matrix([[1, 2, 3], [4, 5, 6]])
    >>> B = Matrix([[1, 2, 3], [4, 5, 6], [7, 8, 9]])
    >>> A*B
    [30, 36, 42]
    [66, 81, 96]
    >>> B*A
    Traceback (most recent call last):
    ...
    ShapeError: Matrices size mismatch.
    >>>

    See Also
    ========

    matrix_multiply_elementwise
    matrix_add
    """
    # The following implmentation is equivalent, but about 5% slower
    #ma, na = A.shape
    #mb, nb = B.shape
    #
    #if na != mb:
    #    raise ShapeError()
    #product = Matrix(ma, nb, lambda i,j: 0)
    #for i in xrange(ma):
    #    for j in xrange(nb):
    #        s = 0
    #        for k in range(na):
    #            s += A[i, k]*B[k, j]
    #        product[i, j] = s
    #return product
    if A.shape[1] != B.shape[0]:
        raise ShapeError("Matrices size mismatch.")
    blst = B.T.tolist()
    alst = A.tolist()
    return classof(A,B)._new(A.shape[0], B.shape[1], lambda i, j:
                                        reduce(lambda k, l: k+l,
                                        map(lambda n, m: n*m,
                                        alst[i],
                                        blst[j]), 0))

def matrix_multiply_elementwise(A, B):
    """Return the Hadamard product (elementwise product) of A and B

    >>> from sympy.matrices.matrices import Matrix, matrix_multiply_elementwise
    >>> A = Matrix([[0, 1, 2], [3, 4, 5]])
    >>> B = Matrix([[1, 10, 100], [100, 10, 1]])
    >>> matrix_multiply_elementwise(A, B)
    [  0, 10, 200]
    [300, 40,   5]

    See Also
    ========

    matrix_multiply
    matrix_add
    """
    if A.shape != B.shape:
        raise ShapeError()
    shape = A.shape
    return classof(A,B)._new(shape[0], shape[1],
        lambda i, j: A[i,j] * B[i, j])

def matrix_add(A, B):
    """Return A + B

    See Also
    ========

    matrix_multiply
    matrix_multiply_elementwise
    """
    if A.shape != B.shape:
        raise ShapeError()
    alst = A.tolist()
    blst = B.tolist()
    ret = [0]*A.shape[0]
    for i in xrange(A.shape[0]):
        ret[i] = map(lambda j,k: j+k, alst[i], blst[i])
    return classof(A,B)._new(ret)

def zeros(r, c=None, cls=MutableMatrix):
    """Returns a matrix of zeros with ``r`` rows and ``c`` columns;
    if ``c`` is omitted a square matrix will be returned.

    See Also
    ========

    ones
    eye
    diag
    """
    if is_sequence(r):
        SymPyDeprecationWarning(
<<<<<<< HEAD
        "Pass row and column count as zeros(%i, %i)." % tuple(r)
=======
            feature="The syntax zeros([%i, %i])" % tuple(r), useinstead="zeros(%i, %i)." % tuple(r),
            issue=3381, deprecated_since_version="0.7.2",
>>>>>>> d9c23403
        ).warn()
        r, c = r
    else:
        c = r if c is None else c
    r, c = [int(i) for i in [r, c]]
    return cls.zeros(r, c)

def ones(r, c=None):
    """Returns a matrix of ones with ``r`` rows and ``c`` columns;
    if ``c`` is omitted a square matrix will be returned.

    See Also
    ========

    zeros
    eye
    diag
    """

    if is_sequence(r):
        SymPyDeprecationWarning(
<<<<<<< HEAD
        "Pass row and column count as ones(%i, %i)." % tuple(r)
=======
                feature="The syntax ones([%i, %i])" % tuple(r), useinstead="ones(%i, %i)." % tuple(r),
                issue=3381, deprecated_since_version="0.7.2",
>>>>>>> d9c23403
        ).warn()
        r, c = r
    else:
        c = r if c is None else c
    r, c = [int(i) for i in [r, c]]
    return MutableMatrix(r, c, [S.One]*r*c)

def eye(n, cls=MutableMatrix):
    """Create square identity matrix n x n

    See Also
    ========

    diag
    zeros
    ones
    """
    n = int(n)
    out = cls.zeros(n)
    for i in range(n):
        out[i, i] = S.One
    return out

def diag(*values):
    """Create diagonal matrix from a list as a diagonal values.

    Arguments might be matrices too, in case of it they are fitted in result matrix

    Examples
    ========

    >>> from sympy.matrices import diag, Matrix
    >>> diag(1, 2, 3)
    [1, 0, 0]
    [0, 2, 0]
    [0, 0, 3]

    >>> from sympy.abc import x, y, z
    >>> a = Matrix([x, y, z])
    >>> b = Matrix([[1, 2], [3, 4]])
    >>> c = Matrix([[5, 6]])
    >>> diag(a, 7, b, c)
    [x, 0, 0, 0, 0, 0]
    [y, 0, 0, 0, 0, 0]
    [z, 0, 0, 0, 0, 0]
    [0, 7, 0, 0, 0, 0]
    [0, 0, 1, 2, 0, 0]
    [0, 0, 3, 4, 0, 0]
    [0, 0, 0, 0, 5, 6]

    See Also
    ========

    eye
    """
    rows = 0
    cols = 0
    for m in values:
        if isinstance(m, MatrixBase):
            rows += m.rows
            cols += m.cols
        else:
            rows += 1
            cols += 1
    res = zeros(rows, cols)
    i_row = 0
    i_col = 0
    for m in values:
        if isinstance(m, MatrixBase):
            res[i_row:i_row + m.rows, i_col:i_col + m.cols] = m
            i_row += m.rows
            i_col += m.cols
        else:
            res[i_row, i_col] = m
            i_row += 1
            i_col += 1
    return res

def jordan_cell(eigenval, n):
    """
    Create matrix of Jordan cell kind:

    Examples
    ========

    >>> from sympy.matrices.matrices import jordan_cell
    >>> from sympy.abc import x
    >>> jordan_cell(x, 4)
    [x, 1, 0, 0]
    [0, x, 1, 0]
    [0, 0, x, 1]
    [0, 0, 0, x]
    """
    n = int(n)
    out = zeros(n)
    for i in range(n-1):
        out[i, i] = eigenval
        out[i, i+1] = S.One
    out[n-1, n-1] = eigenval
    return out

def randMatrix(r, c=None, min=0, max=99, seed=None, symmetric=False):
    """Create random matrix with dimensions ``r`` x ``c``. If ``c`` is omitted
    the matrix will be square. If ``symmetric`` is True the matrix must be
    square.

    Examples
    ========

    >>> from sympy.matrices import randMatrix
    >>> randMatrix(3) # doctest:+SKIP
    [25, 45, 27]
    [44, 54,  9]
    [23, 96, 46]
    >>> randMatrix(3, 2) # doctest:+SKIP
    [87, 29]
    [23, 37]
    [90, 26]
    >>> randMatrix(3, 3, 0, 2) # doctest:+SKIP
    [0, 2, 0]
    [2, 0, 1]
    [0, 0, 1]
    >>> randMatrix(3, symmetric=True) # doctest:+SKIP
    [85, 26, 29]
    [26, 71, 43]
    [29, 43, 57]
    >>> A = randMatrix(3, seed=1)
    >>> B = randMatrix(3, seed=2)
    >>> A == B # doctest:+SKIP
    False
    >>> A == randMatrix(3, seed=1)
    True
    """
    if c is None:
        c = r
    if seed is None:
        prng = random.Random()  # use system time
    else:
        prng = random.Random(seed)
    if symmetric and r != c:
        raise ValueError('For symmetric matrices, r must equal c, but %i != %i' % (r, c))
    if not symmetric:
        return MutableMatrix(r, c, lambda i, j: prng.randint(min, max))
    m = zeros(r)
    for i in xrange(r):
        for j in xrange(i, r):
            m[i, j] = prng.randint(min, max)
    for i in xrange(r):
        for j in xrange(i):
            m[i, j] = m[j, i]
    return m

def hessian(f, varlist):
    """Compute Hessian matrix for a function f

    see: http://en.wikipedia.org/wiki/Hessian_matrix

    See Also
    ========

    sympy.matrices.matrices.Matrix.jacobian
    wronskian
    """
    # f is the expression representing a function f, return regular matrix
    if is_sequence(varlist):
        m = len(varlist)
        if not m:
            raise ShapeError("`len(varlist)` must not be zero.")
    elif isinstance(varlist, MatrixBase):
        m = varlist.cols
        if not m:
            raise ShapeError("`varlist.cols` must not be zero.")
        if varlist.rows != 1:
            raise ShapeError("`varlist` must be a row vector.")
    else:
        raise ValueError("Improper variable list in hessian function")
    if not getattr(f, 'diff'):
        # check differentiability
        raise ValueError("Function `f` (%s) is not differentiable" % f)
    out = zeros(m)
    for i in range(m):
        for j in range(i,m):
            out[i,j] = f.diff(varlist[i]).diff(varlist[j])
    for i in range(m):
        for j in range(i):
            out[i,j] = out[j,i]
    return out

def GramSchmidt(vlist, orthog=False):
    """
    Apply the Gram-Schmidt process to a set of vectors.

    see: http://en.wikipedia.org/wiki/Gram%E2%80%93Schmidt_process
    """
    out = []
    m = len(vlist)
    for i in range(m):
        tmp = vlist[i]
        for j in range(i):
            tmp -= vlist[i].project(out[j])
        if tmp == MutableMatrix([[0,0,0]]):
            raise ValueError("GramSchmidt: vector set not linearly independent")
        out.append(tmp)
    if orthog:
        for i in range(len(out)):
            out[i] = out[i].normalized()
    return out

def wronskian(functions, var, method='bareis'):
    """
    Compute Wronskian for [] of functions

    ::

                       | f1       f2        ...   fn      |
                       | f1'      f2'       ...   fn'     |
                       |  .        .        .      .      |
        W(f1,...,fn) = |  .        .         .     .      |
                       |  .        .          .    .      |
                       |  (n)      (n)            (n)     |
                       | D   (f1) D   (f2)  ...  D   (fn) |

    see: http://en.wikipedia.org/wiki/Wronskian

    See Also
    ========

    sympy.matrices.matrices.Matrix.jacobian
    hessian
    """

    for index in xrange(0, len(functions)):
        functions[index] = sympify(functions[index])
    n = len(functions)
    if n == 0:
        return 1
    W = MutableMatrix(n, n, lambda i,j: functions[i].diff(var, j) )
    return W.det(method)

def casoratian(seqs, n, zero=True):
    """Given linear difference operator L of order 'k' and homogeneous
       equation Ly = 0 we want to compute kernel of L, which is a set
       of 'k' sequences: a(n), b(n), ... z(n).

       Solutions of L are linearly independent iff their Casoratian,
       denoted as C(a, b, ..., z), do not vanish for n = 0.

       Casoratian is defined by k x k determinant::

                  +  a(n)     b(n)     . . . z(n)     +
                  |  a(n+1)   b(n+1)   . . . z(n+1)   |
                  |    .         .     .        .     |
                  |    .         .       .      .     |
                  |    .         .         .    .     |
                  +  a(n+k-1) b(n+k-1) . . . z(n+k-1) +

       It proves very useful in rsolve_hyper() where it is applied
       to a generating set of a recurrence to factor out linearly
       dependent solutions and return a basis:

       >>> from sympy import Symbol, casoratian, factorial
       >>> n = Symbol('n', integer=True)

       Exponential and factorial are linearly independent:

       >>> casoratian([2**n, factorial(n)], n) != 0
       True

    """
    seqs = map(sympify, seqs)

    if not zero:
        f = lambda i, j: seqs[j].subs(n, n+i)
    else:
        f = lambda i, j: seqs[j].subs(n, i)

    k = len(seqs)

    return MutableMatrix(k, k, f).det()



class SparseMatrix(MatrixBase):
    """
    A sparse matrix (a matrix with a large number of zero elements).

    See Also
    ========

    :class:`Matrix`
    """

    def __init__(self, *args):
        self.mat = {}
        if len(args) == 3 and callable(args[2]):
            op = args[2]
            if not isinstance(args[0], (int, Integer)) or not isinstance(args[1], (int, Integer)):
                raise TypeError("`args[0]` and `args[1]` must both be integers.")
            self.rows = args[0]
            self.cols = args[1]
            for i in range(self.rows):
                for j in range(self.cols):
                    value = sympify(op(i,j))
                    if value:
                        self.mat[(i,j)] = value
        elif len(args)==3 and isinstance(args[0],int) and \
                isinstance(args[1],int) and is_sequence(args[2]):
            self.rows = args[0]
            self.cols = args[1]
            mat = args[2]
            for i in range(self.rows):
                for j in range(self.cols):
                    value = sympify(mat[i*self.cols+j])
                    if value:
                        self.mat[(i,j)] = value
        elif len(args)==3 and isinstance(args[0],int) and \
                isinstance(args[1],int) and isinstance(args[2], dict):
            self.rows = args[0]
            self.cols = args[1]
            # manual copy, copy.deepcopy() doesn't work
            for key in args[2].keys():
                self.mat[key] = args[2][key]
        else:
            # TODO: _handle_creation_inputs creates a temporary dense array
            # and calls sympify on each element. This is a waste of time.
            # Just like above rewrite the rest of the handled cases with
            # "sparse" logic.
            r, c, mat = self._handle_creation_inputs(*args)
            self.rows = r
            self.cols = c
            for i in range(self.rows):
                for j in range(self.cols):
                    value = mat[self.cols*i+j]
                    if value:
                        self.mat[(i,j)] = value

    def __getitem__(self, key):
        if isinstance(key, slice) or isinstance(key, int):
            lo, hi = self.slice2bounds(key, len(self))
            L = []
            for i in range(lo, hi):
                m, n = self.rowdecomp(i)
                if (m, n) in self.mat:
                    L.append(self.mat[(m, n)])
                else:
                    L.append(S.Zero)
            if len(L) == 1:
                return L[0]
            else:
                return L
        if len(key) != 2:
            raise ValueError("`key` must be of length 2.")

        if isinstance(key[0], int) and isinstance(key[1], int):
            i, j=self.key2ij(key)
            if (i, j) in self.mat:
                return self.mat[(i, j)]
            else:
                return S.Zero
        elif isinstance(key[0], slice) or isinstance(key[1], slice):
            return self.submatrix(key)
        else:
            raise IndexError("Index out of range: a[%s]"%repr(key))

    def rowdecomp(self, num):
        """
        Perform a row decomposition on the matrix.
        """
        nmax = len(self)
        if not (0 <= num < nmax) or not (0 <= -num < nmax):
            raise ValueError("`num` must satisfy 0 <= `num` < `self.rows*" +
                "*self.cols` (%d) and 0 <= -num < " % nmax +
                "`self.rows*self.cols` (%d) to apply redecomp()." % nmax)
        i, j = 0, num
        while j >= self.cols:
            j -= self.cols
            i += 1
        return i,j

    def __setitem__(self, key, value):
        # almost identical, need to test for 0
        if len(key) != 2:
            raise ValueError("`key` must be of length 2.")

        if isinstance(key[0], slice) or isinstance(key[1], slice):
            if isinstance(value, Matrix):
                self.copyin_matrix(key, value)
            if is_sequence(value):
                self.copyin_list(key, value)
        else:
            i, j=self.key2ij(key)
            testval = sympify(value)
            if testval:
                self.mat[(i, j)] = testval
            elif (i, j) in self.mat:
                del self.mat[(i, j)]

    def row_del(self, k):
        """
        Delete the given row of the matrix.

        Examples
        ========

        >>> import sympy
        >>> M = sympy.matrices.SparseMatrix([[0,0],[0,1]])
        >>> M
        [0, 0]
        [0, 1]
        >>> M.row_del(0)
        >>> M
        [0, 1]

        See Also
        ========

        col_del
        """
        newD = {}
        k = self.key2ij((k, 0))[0]
        for (i, j) in self.mat.keys():
            if i == k:
                pass
            elif i > k:
                newD[i - 1, j] = self.mat[i, j]
            else:
                newD[i, j] = self.mat[i, j]
        self.mat = newD
        self.rows -= 1

    def col_del(self, k):
        """
        Delete the given column of the matrix.

        Examples
        ========

        >>> import sympy
        >>> M = sympy.matrices.SparseMatrix([[0,0],[0,1]])
        >>> M
        [0, 0]
        [0, 1]
        >>> M.col_del(0)
        >>> M
        [0]
        [1]

        See Also
        ========

        row_del
        """
        newD = {}
        k = self.key2ij((0, k))[1]
        for (i, j) in self.mat.keys():
            if j == k:
                pass
            elif j > k:
                newD[i, j - 1] = self.mat[i, j]
            else:
                newD[i, j] = self.mat[i, j]
        self.mat = newD
        self.cols -= 1

    def toMatrix(self):
        """
        Convert this sparse matrix into a matrix.
        """
        l = []
        for i in range(self.rows):
            c = []
            l.append(c)
            for j in range(self.cols):
                if (i, j) in self.mat:
                    c.append(self[i, j])
                else:
                    c.append(S.Zero)
        return Matrix(l)

    def row_list(self):
        """
        Returns a Row-sorted list of non-zero elements of the matrix.

        >>> from sympy.matrices import SparseMatrix
        >>> a=SparseMatrix(((1,2),(3,4)))
        >>> a
        [1, 2]
        [3, 4]
        >>> a.RL
        [(0, 0, 1), (0, 1, 2), (1, 0, 3), (1, 1, 4)]

        See Also
        ========

        col_list
        """

        new=[]
        for i in range(self.rows):
            for j in range(self.cols):
                value = self[(i, j)]
                if value:
                    new.append((i, j, value))
        return new

    RL = property(row_list,None,None,"Alternate faster representation")

    def col_list(self):
        """
        Returns a Column-sorted list of non-zero elements of the matrix.
        >>> from sympy.matrices import SparseMatrix
        >>> a=SparseMatrix(((1,2),(3,4)))
        >>> a
        [1, 2]
        [3, 4]
        >>> a.CL
        [(0, 0, 1), (1, 0, 3), (0, 1, 2), (1, 1, 4)]

        See Also
        ========

        row_list
        """
        new=[]
        for j in range(self.cols):
            for i in range(self.rows):
                value = self[(i, j)]
                if value:
                    new.append((i, j, value))
        return new

    CL = property(col_list,None,None,"Alternate faster representation")

    def transpose(self):
        """
        Returns the transposed SparseMatrix of this SparseMatrix
        >>> from sympy.matrices import SparseMatrix
        >>> a = SparseMatrix(((1,2),(3,4)))
        >>> a
        [1, 2]
        [3, 4]
        >>> a.T
        [1, 3]
        [2, 4]
        """
        tran = SparseMatrix(self.cols, self.rows, {})
        for key, value in self.mat.iteritems():
            tran.mat[key[1], key[0]]=value
        return tran

    T = property(transpose,None,None,"Matrix transposition.")


    def __add__(self, other):
        if isinstance(other, SparseMatrix):
            return self.add(other)
        else:
            raise NotImplementedError("Only SparseMatrix + SparseMatrix supported")

    def __radd__(self, other):
        if isinstance(other, SparseMatrix):
            return self.add(other)
        else:
            raise NotImplementedError("Only SparseMatrix + SparseMatrix supported")

    def add(self, other):
        """
        Add two sparse matrices with dictionary representation.

        >>> from sympy.matrices.matrices import SparseMatrix
        >>> A = SparseMatrix(5, 5, lambda i, j: i * j + i)
        >>> A
        [0, 0,  0,  0,  0]
        [1, 2,  3,  4,  5]
        [2, 4,  6,  8, 10]
        [3, 6,  9, 12, 15]
        [4, 8, 12, 16, 20]
        >>> B = SparseMatrix(5, 5, lambda i, j: i + 2 * j)
        >>> B
        [0, 2, 4,  6,  8]
        [1, 3, 5,  7,  9]
        [2, 4, 6,  8, 10]
        [3, 5, 7,  9, 11]
        [4, 6, 8, 10, 12]
        >>> A + B
        [0,  2,  4,  6,  8]
        [2,  5,  8, 11, 14]
        [4,  8, 12, 16, 20]
        [6, 11, 16, 21, 26]
        [8, 14, 20, 26, 32]

        See Also
        ========

        multiply
        """
        if self.shape != other.shape:
            raise ShapeError()
        a, b = self.mat.keys(), other.mat.keys()
        a.sort()
        b.sort()
        i = j = 0
        c = {}
        while i < len(a) or j < len(b):
            if j >= len(b) or (i < len(a) and a[i] < b[j]):
                c[a[i]] = self.mat[a[i]]
                i = i + 1
                continue
            elif i >= len(a) or (j < len(b) and a[i] > b[j]):
                c[b[j]] = other.mat[b[j]]
                j = j + 1
                continue
            else:
                c[a[i]] = self.mat[a[i]] + other.mat[b[j]]
                i = i + 1
                j = j + 1
        return SparseMatrix(self.rows, self.cols, c)



    # from here to end all functions are same as in matrices.py
    # with Matrix replaced with SparseMatrix
    def copyin_list(self, key, value):
        if not is_sequence(value):
            raise TypeError("`value` must be of type list or tuple.")
        self.copyin_matrix(key, SparseMatrix(value))

    def multiply(self,b):
        """Returns self*b

        See Also
        ========

        add
        """

        def dotprod(a, b, i, j):
            if a.cols != b.rows:
                raise ShapeError("`self.cols` must equal `b.rows`.")
            r=0
            for x in range(a.cols):
                r+=a[i, x]*b[x, j]
            return r

        r = SparseMatrix(self.rows, b.cols,
            lambda i,j: dotprod(self, b, i, j))
        if r.rows == 1 and r.cols ==1:
            return r[0, 0]
        return r

    def submatrix(self, keys):
        rlo, rhi, clo, chi = self.key2bounds(keys)
        return SparseMatrix(rhi -rlo, chi - clo,
            lambda i, j: self[i + rlo, j + clo])

    def reshape(self, _rows, _cols):
        if len(self) != _rows*_cols:
            raise ValueError("Invalid reshape parameters %d %d" % (_rows, _cols))
        newD = {}
        for i in range(_rows):
            for j in range(_cols):
                m, n = self.rowdecomp(i*_cols + j)
                if (m, n) in self.mat:
                    newD[(i, j)] = self.mat[(m, n)]
        return SparseMatrix(_rows, _cols, newD)

    def cross(self, b):
        if not is_sequence(b, include=Matrix):
            raise TypeError("`b` must be an ordered iterable or Matrix, not %s." %
                type(b))
        if not (self.rows == 1 and self.cols == 3 or \
                self.rows == 3 and self.cols == 1 ) and \
                (b.rows == 1 and b.cols == 3 or \
                b.rows == 3 and b.cols == 1):
            raise ShapeError("Dimensions incorrect for cross product")
        else:
            return SparseMatrix(1,3,((self[1]*b[2] - self[2]*b[1]),
                               (self[2]*b[0] - self[0]*b[2]),
                               (self[0]*b[1] - self[1]*b[0])))


    @classmethod
    def zeros(cls, r, c=None):
        """Returns a matrix of zeros with ``r`` rows and ``c`` columns;
        if ``c`` is omitted a square matrix will be returned."""
        if is_sequence(r):
            SymPyDeprecationWarning(
<<<<<<< HEAD
            "Pass row and column count as zeros(%i, %i)." % tuple(r)
=======
                feature="The syntax zeros([%i, %i])" % tuple(r), useinstead="zeros(%i, %i)." % tuple(r),
                issue=3381, deprecated_since_version="0.7.2",
>>>>>>> d9c23403
            ).warn()
            r, c = r
        else:
            c = r if c is None else c
        r, c = [int(i) for i in [r, c]]
        return cls(r, c, {})

    @classmethod
    def eye(cls, n):
        n = int(n)
        tmp = cls.zeros(n)
        for i in range(tmp.rows):
            tmp[i, i] = 1
        return tmp

    def __hash__(self):
        return super(Matrix, self).__hash__()

def list2numpy(l): # pragma: no cover
    """Converts python list of SymPy expressions to a NumPy array.

    See Also
    ========

    matrix2numpy
    """
    from numpy import empty
    a = empty(len(l), dtype=object)
    for i, s in enumerate(l):
        a[i] = s
    return a

def matrix2numpy(m): # pragma: no cover
    """Converts SymPy's matrix to a NumPy array.

    See Also
    ========

    list2numpy
    """
    from numpy import empty
    a = empty(m.shape, dtype=object)
    for i in range(m.rows):
        for j in range(m.cols):
            a[i, j] = m[i, j]
    return a

def a2idx(a):
    """
    Tries to convert "a" to an index, returns None on failure.

    The result of a2idx() (if not None) can be safely used as an index to
    arrays/matrices.
    """
    if hasattr(a, "__int__"):
        return int(a)
    if hasattr(a, "__index__"):
        return a.__index__()

def symarray(prefix, shape):
    """Create a numpy ndarray of symbols (as an object array).

    The created symbols are named ``prefix_i1_i2_``...  You should thus provide a
    non-empty prefix if you want your symbols to be unique for different output
    arrays, as SymPy symbols with identical names are the same object.

    Parameters
    ----------

    prefix : string
      A prefix prepended to the name of every symbol.

    shape : int or tuple
      Shape of the created array.  If an int, the array is one-dimensional; for
      more than one dimension the shape must be a tuple.

    Examples
    --------
    These doctests require numpy.

    >>> from sympy import symarray
    >>> symarray('', 3) #doctest: +SKIP
    [_0, _1, _2]

    If you want multiple symarrays to contain distinct symbols, you *must*
    provide unique prefixes:

    >>> a = symarray('', 3) #doctest: +SKIP
    >>> b = symarray('', 3) #doctest: +SKIP
    >>> a[0] is b[0] #doctest: +SKIP
    True
    >>> a = symarray('a', 3) #doctest: +SKIP
    >>> b = symarray('b', 3) #doctest: +SKIP
    >>> a[0] is b[0] #doctest: +SKIP
    False

    Creating symarrays with a prefix:

    >>> symarray('a', 3) #doctest: +SKIP
    [a_0, a_1, a_2]

    For more than one dimension, the shape must be given as a tuple:

    >>> symarray('a', (2, 3)) #doctest: +SKIP
    [[a_0_0, a_0_1, a_0_2],
     [a_1_0, a_1_1, a_1_2]]
    >>> symarray('a', (2, 3, 2)) #doctest: +SKIP
    [[[a_0_0_0, a_0_0_1],
      [a_0_1_0, a_0_1_1],
      [a_0_2_0, a_0_2_1]],
    <BLANKLINE>
     [[a_1_0_0, a_1_0_1],
      [a_1_1_0, a_1_1_1],
      [a_1_2_0, a_1_2_1]]]

    """
    try:
        import numpy as np
    except ImportError:
        raise ImportError("symarray requires numpy to be installed")

    arr = np.empty(shape, dtype=object)
    for index in np.ndindex(shape):
        arr[index] = Symbol('%s_%s' % (prefix, '_'.join(map(str, index))))
    return arr

def rot_axis3(theta):
    """Returns a rotation matrix for a rotation of theta (in radians) about
    the 3-axis.

    Examples
    --------

    >>> from sympy import pi
    >>> from sympy.matrices import rot_axis3

    A rotation of pi/3 (60 degrees):

    >>> theta = pi/3
    >>> rot_axis3(theta)
    [       1/2, sqrt(3)/2, 0]
    [-sqrt(3)/2,       1/2, 0]
    [         0,         0, 1]

    If we rotate by pi/2 (90 degrees):

    >>> rot_axis3(pi/2)
    [ 0, 1, 0]
    [-1, 0, 0]
    [ 0, 0, 1]

    See Also
    ========

    rot_axis1: Returns a rotation matrix for a rotation of theta (in radians)
        about the 1-axis
    rot_axis2: Returns a rotation matrix for a rotation of theta (in radians)
        about the 2-axis
    """
    ct = cos(theta)
    st = sin(theta)
    mat = ((ct,st,0),
           (-st,ct,0),
           (0,0,1))
    return MutableMatrix(mat)

def rot_axis2(theta):
    """Returns a rotation matrix for a rotation of theta (in radians) about
    the 2-axis.

    Examples
    --------

    >>> from sympy import pi
    >>> from sympy.matrices import rot_axis2

    A rotation of pi/3 (60 degrees):

    >>> theta = pi/3
    >>> rot_axis2(theta)
    [      1/2, 0, -sqrt(3)/2]
    [        0, 1,          0]
    [sqrt(3)/2, 0,        1/2]

    If we rotate by pi/2 (90 degrees):

    >>> rot_axis2(pi/2)
    [0, 0, -1]
    [0, 1,  0]
    [1, 0,  0]

    See Also
    ========

    rot_axis1: Returns a rotation matrix for a rotation of theta (in radians)
        about the 1-axis
    rot_axis3: Returns a rotation matrix for a rotation of theta (in radians)
        about the 3-axis
    """
    ct = cos(theta)
    st = sin(theta)
    mat = ((ct,0,-st),
           (0,1,0),
           (st,0,ct))
    return MutableMatrix(mat)

def rot_axis1(theta):
    """Returns a rotation matrix for a rotation of theta (in radians) about
    the 1-axis.

    Examples
    --------

    >>> from sympy import pi
    >>> from sympy.matrices import rot_axis1

    A rotation of pi/3 (60 degrees):

    >>> theta = pi/3
    >>> rot_axis1(theta)
    [1,          0,         0]
    [0,        1/2, sqrt(3)/2]
    [0, -sqrt(3)/2,       1/2]

    If we rotate by pi/2 (90 degrees):

    >>> rot_axis1(pi/2)
    [1,  0, 0]
    [0,  0, 1]
    [0, -1, 0]

    See Also
    ========

    rot_axis2: Returns a rotation matrix for a rotation of theta (in radians)
        about the 2-axis
    rot_axis3: Returns a rotation matrix for a rotation of theta (in radians)
        about the 3-axis
    """
    ct = cos(theta)
    st = sin(theta)
    mat = ((1,0,0),
           (0,ct,st),
           (0,-st,ct))
    return MutableMatrix(mat)

Matrix = MutableMatrix<|MERGE_RESOLUTION|>--- conflicted
+++ resolved
@@ -1930,12 +1930,8 @@
         """
         if is_sequence(r):
             SymPyDeprecationWarning(
-<<<<<<< HEAD
-            "Pass row and column count as zeros(%i, %i)." % tuple(r)
-=======
                 feature="The syntax zeros([%i, %i])" % tuple(r), useinstead="zeros(%i, %i)." % tuple(r),
                 issue=3381, deprecated_since_version="0.7.2",
->>>>>>> d9c23403
             ).warn()
             r, c = r
         else:
@@ -4018,12 +4014,8 @@
     """
     if is_sequence(r):
         SymPyDeprecationWarning(
-<<<<<<< HEAD
-        "Pass row and column count as zeros(%i, %i)." % tuple(r)
-=======
             feature="The syntax zeros([%i, %i])" % tuple(r), useinstead="zeros(%i, %i)." % tuple(r),
             issue=3381, deprecated_since_version="0.7.2",
->>>>>>> d9c23403
         ).warn()
         r, c = r
     else:
@@ -4045,12 +4037,8 @@
 
     if is_sequence(r):
         SymPyDeprecationWarning(
-<<<<<<< HEAD
-        "Pass row and column count as ones(%i, %i)." % tuple(r)
-=======
                 feature="The syntax ones([%i, %i])" % tuple(r), useinstead="ones(%i, %i)." % tuple(r),
                 issue=3381, deprecated_since_version="0.7.2",
->>>>>>> d9c23403
         ).warn()
         r, c = r
     else:
@@ -4738,12 +4726,8 @@
         if ``c`` is omitted a square matrix will be returned."""
         if is_sequence(r):
             SymPyDeprecationWarning(
-<<<<<<< HEAD
-            "Pass row and column count as zeros(%i, %i)." % tuple(r)
-=======
                 feature="The syntax zeros([%i, %i])" % tuple(r), useinstead="zeros(%i, %i)." % tuple(r),
                 issue=3381, deprecated_since_version="0.7.2",
->>>>>>> d9c23403
             ).warn()
             r, c = r
         else:
