from core import C
from sympify import sympify
from basic import Basic, Atom
from singleton import S
from evalf import EvalfMixin, pure_complex
from decorators import _sympifyit, call_highest_priority
from cache import cacheit
from compatibility import reduce, as_int
from sympy.mpmath.libmp import mpf_log, prec_to_dps
from sympy.utilities.misc import default_sort_key

from collections import defaultdict
from math import log10, ceil
from inspect import getmro

class Expr(Basic, EvalfMixin):
    __slots__ = []

    @property
    def _diff_wrt(self):
        """Is it allowed to take derivative wrt to this instance.

        This determines if it is allowed to take derivatives wrt this object.
        Subclasses such as Symbol, Function and Derivative should return True
        to enable derivatives wrt them. The implementation in Derivative
        separates the Symbol and non-Symbol _diff_wrt=True variables and
        temporarily converts the non-Symbol vars in Symbols when performing
        the differentiation.

        Note, see the docstring of Derivative for how this should work
        mathematically.  In particular, note that expr.subs(yourclass, Symbol)
        should be well-defined on a structural level, or this will lead to
        inconsistent results.

        Examples
        ========

        >>> from sympy import Expr
        >>> e = Expr()
        >>> e._diff_wrt
        False
        >>> class MyClass(Expr):
        ...     _diff_wrt = True
        ...
        >>> (2*MyClass()).diff(MyClass())
        2
        """
        return False

    @cacheit
    def sort_key(self, order=None):

        coeff, expr = self.as_coeff_Mul()

        if expr.is_Pow:
            expr, exp = expr.args
        else:
            expr, exp = expr, S.One

        if expr.is_Atom:
            args = (str(expr),)
        else:
            if expr.is_Add:
                args = expr.as_ordered_terms(order=order)
            elif expr.is_Mul:
                args = expr.as_ordered_factors(order=order)
            else:
                args = expr.args

            args = tuple([ default_sort_key(arg, order=order) for arg in args ])

        args = (len(args), tuple(args))
        exp = exp.sort_key(order=order)

        return expr.class_key(), args, exp, coeff

    def __call__(self, *args):
        # (x+Lambda(y, 2*y))(z) -> x+2*z
        return Expr._recursive_call(self, args)

    @staticmethod
    def _recursive_call(expr_to_call, on_args):
        def the_call_method_is_overridden(expr):
            for cls in getmro(type(expr)):
                if '__call__' in cls.__dict__:
                    return cls != Expr

        if callable(expr_to_call) and the_call_method_is_overridden(expr_to_call):
            if isinstance(expr_to_call, C.Symbol):# XXX When you call a Symbol it is
                return expr_to_call               # transformed into an UndefFunction
            else:
                return expr_to_call(*on_args)
        elif expr_to_call.args:
            args = [Expr._recursive_call(sub, on_args) for sub in expr_to_call.args]
            return type(expr_to_call)(*args)
        else:
            return expr_to_call


    # ***************
    # * Arithmetics *
    # ***************

    # Expr and its sublcasses use _op_priority to determine which object
    # passed to a binary special method (__mul__, etc.) will handle the
    # operation. In general, the 'call_highest_priority' decorator will choose
    # the object with the highest _op_priority to handle the call.
    # Custom subclasses that want to define their own binary special methods
    # should set an _op_priority value that is higher than the default.
    #
    # **NOTE**:
    # This is a temporary fix, and will eventually be replaced with
    # something better and more powerful.  See issue 2411.
    _op_priority = 10.0

    def __pos__(self):
        return self
    def __neg__(self):
        return Mul(S.NegativeOne, self)
    def __abs__(self):
        return C.Abs(self)

    @_sympifyit('other', NotImplemented)
    @call_highest_priority('__radd__')
    def __add__(self, other):
        return Add(self, other)
    @_sympifyit('other', NotImplemented)
    @call_highest_priority('__add__')
    def __radd__(self, other):
        return Add(other, self)

    @_sympifyit('other', NotImplemented)
    @call_highest_priority('__rsub__')
    def __sub__(self, other):
        return Add(self, -other)
    @_sympifyit('other', NotImplemented)
    @call_highest_priority('__sub__')
    def __rsub__(self, other):
        return Add(other, -self)

    @_sympifyit('other', NotImplemented)
    @call_highest_priority('__rmul__')
    def __mul__(self, other):
        return Mul(self, other)
    @_sympifyit('other', NotImplemented)
    @call_highest_priority('__mul__')
    def __rmul__(self, other):
        return Mul(other, self)

    @_sympifyit('other', NotImplemented)
    @call_highest_priority('__rpow__')
    def __pow__(self, other):
        return Pow(self, other)
    @_sympifyit('other', NotImplemented)
    @call_highest_priority('__pow__')
    def __rpow__(self, other):
        return Pow(other, self)

    @_sympifyit('other', NotImplemented)
    @call_highest_priority('__rdiv__')
    def __div__(self, other):
        return Mul(self, Pow(other, S.NegativeOne))
    @_sympifyit('other', NotImplemented)
    @call_highest_priority('__div__')
    def __rdiv__(self, other):
        return Mul(other, Pow(self, S.NegativeOne))

    __truediv__ = __div__
    __rtruediv__ = __rdiv__

    @_sympifyit('other', NotImplemented)
    @call_highest_priority('__rmod__')
    def __mod__(self, other):
        return Mod(self, other)
    @_sympifyit('other', NotImplemented)
    @call_highest_priority('__mod__')
    def __rmod__(self, other):
        return Mod(other, self)

    def __int__(self):
        # Although we only need to round to the units position, we'll
        # get one more digit so the extra testing below can be avoided
        # unless the rounded value rounded to an integer, e.g. if an
        # expression were equal to 1.9 and we rounded to the unit position
        # we would get a 2 and would not know if this rounded up or not
        # without doing a test (as done below). But if we keep an extra
        # digit we know that 1.9 is not the same as 1 and there is no
        # need for further testing: our int value is correct. If the value
        # were 1.99, however, this would round to 2.0 and our int value is
        # off by one. So...if our round value is the same as the int value
        # (regardless of how much extra work we do to calculate extra decimal
        # places) we need to test whether we are off by one.
        r = self.round(2)
        if not r.is_Number:
            raise TypeError("can't convert complex to int")
        i = int(r)
        if not i:
            return 0
        # off-by-one check
        if i == r and not (self - i).equals(0):
            isign = 1 if i > 0 else -1
            x = C.Dummy()
            # in the following (self - i).evalf(2) will not always work while
            # (self - r).evalf(2) and the use of subs does; if the test that
            # was added when this comment was added passes, it might be safe
            # to simply use sign to compute this rather than doing this by hand:
            diff_sign = 1 if (self - x).evalf(2, subs={x: i}) > 0 else -1
            if diff_sign != isign:
                i -= isign
        return i

    def __float__(self):
        # Don't bother testing if it's a number; if it's not this is going
        # to fail, and if it is we still need to check that it evalf'ed to
        # a number.
        result = self.evalf()
        if result.is_Number:
            return float(result)
        if result.is_number and result.as_real_imag()[1]:
            raise TypeError("can't convert complex to float")
        raise TypeError("can't convert expression to float")

    def __complex__(self):
        result = self.evalf()
        re, im = result.as_real_imag()
        return complex(float(re), float(im))

    @_sympifyit('other', False)  # sympy >  other
    def __ge__(self, other):
        dif = self - other
        if dif.is_nonnegative != dif.is_negative:
            return dif.is_nonnegative
        return C.GreaterThan(self, other)

    @_sympifyit('other', False) # sympy >  other
    def __le__(self, other):
        dif = self - other
        if dif.is_nonpositive != dif.is_positive:
            return dif.is_nonpositive
        return C.LessThan(self, other)

    @_sympifyit('other', False)  # sympy >  other
    def __gt__(self, other):
        dif = self - other
        if dif.is_positive !=  dif.is_nonpositive:
            return dif.is_positive
        return C.StrictGreaterThan(self, other)

    @_sympifyit('other', False) # sympy >  other
    def __lt__(self, other):
        dif = self - other
        if dif.is_negative != dif.is_nonnegative:
            return dif.is_negative
        return C.StrictLessThan(self, other)

    @staticmethod
    def _from_mpmath(x, prec):
        if hasattr(x, "_mpf_"):
            return C.Float._new(x._mpf_, prec)
        elif hasattr(x, "_mpc_"):
            re, im = x._mpc_
            re = C.Float._new(re, prec)
            im = C.Float._new(im, prec)*S.ImaginaryUnit
            return re+im
        else:
            raise TypeError("expected mpmath number (mpf or mpc)")

    @property
    def is_number(self):
        """Returns True if 'self' is a number.

           >>> from sympy import log, Integral
           >>> from sympy.abc import x, y

           >>> x.is_number
           False
           >>> (2*x).is_number
           False
           >>> (2 + log(2)).is_number
           True
           >>> (2 + Integral(2, x)).is_number
           False
           >>> (2 + Integral(2, (x, 1, 2))).is_number
           True

        """
        if not self.args:
            return False
        return all(obj.is_number for obj in self.iter_basic_args())

    def _random(self, n=None, re_min=-1, im_min=-1, re_max=1, im_max=1):
        """Return self evaluated, if possible, replacing free symbols with
        random complex values, if necessary.

        The random complex value for each free symbol is generated
        by the random_complex_number routine giving real and imaginary
        parts in the range given by the re_min, re_max, im_min, and im_max
        values. The returned value is evaluated to a precision of n
        (if given) else the maximum of 15 and the precision needed
        to get more than 1 digit of precision. If the expression
        could not be evaluated to a number, or could not be evaluated
        to more than 1 digit of precision, then None is returned.

        Examples
        ========

        >>> from sympy import sqrt
        >>> from sympy.abc import x, y
        >>> x._random()                         # doctest: +SKIP
        0.0392918155679172 + 0.916050214307199*I
        >>> x._random(2)                        # doctest: +SKIP
        -0.77 - 0.87*I
        >>> (x + y/2)._random(2)                # doctest: +SKIP
        -0.57 + 0.16*I
        >>> sqrt(2)._random(2)
        1.4

        See Also
        ========

        sympy.utilities.randtest.random_complex_number
        """

        free = self.free_symbols
        prec = 1
        if free:
            from sympy.utilities.randtest import random_complex_number
            a, c, b, d = re_min, re_max, im_min, im_max
            reps = dict(zip(free, [random_complex_number(a, b, c, d, rational=True)
                           for zi in free]))
<<<<<<< HEAD
            nmag = abs(self.evalf(2, subs=reps))
=======
            try:
                nmag = abs(self.evalf(2, subs=reps))
            except TypeError:
                # if an out of range value resulted in evalf problems
                # then return None -- XXX is there a way to know how to
                # select a good random number for a given expression?
                # e.g. when calculating n! negative values for n should not
                # be used
                return None
>>>>>>> bc35cf9e
        else:
            reps = {}
            nmag = abs(self.evalf(2))

        if not hasattr(nmag, '_prec'):
            # e.g. exp_polar(2*I*pi) doesn't evaluate but is_number is True
            return None


        if nmag._prec == 1:
            # increase the precision up to the default maximum
            # precision to see if we can get any significance

            # get the prec steps (patterned after giant_steps in
            # libintmath) which approximately doubles the prec
            # each step
            from sympy.core.evalf import DEFAULT_MAXPREC as target
            L = [target]
            start = 2
            while 1:
                Li = L[-1]//2 + 2
                if Li >= L[-1] or Li < start:
                    if L[-1] != start:
                        L.append(start)
                    break
                L.append(Li)
            L = L[::-1]

            # evaluate
            for prec in L:
                nmag = abs(self.evalf(prec, subs=reps))
                if nmag._prec != 1:
                    break

        if nmag._prec != 1:
            if n is None:
                n = max(prec, 15)
            return self.evalf(n, subs=reps)

        # never got any significance
        return None

    def is_constant(self, *wrt, **flags):
        """Return True if self is constant, False if not, or None if
        the constancy could not be determined conclusively.

        If an expression has no free symbols then it is a constant. If
        there are free symbols it is possible that the expression is a
        constant, perhaps (but not necessarily) zero. To test such
        expressions, two strategies are tried:

        1) numerical evaluation at two random points. If two such evaluations
        give two different values and the values have a precision greater than
        1 then self is not constant. If the evaluations agree or could not be
        obtained with any precision, no decision is made. The numerical testing
        is done only if ``wrt`` is different than the free symbols.

        2) differentiation with respect to variables in 'wrt' (or all free
        symbols if omitted) to see if the expression is constant or not. This
        will not always lead to an expression that is zero even though an
        expression is constant (see added test in test_expr.py). If
        all derivatives are zero then self is constant with respect to the
        given symbols.

        If neither evaluation nor differentiation can prove the expression is
        constant, None is returned unless two numerical values happened to be
        the same and the flag ``failing_number`` is True -- in that case the
        numerical value will be returned.

        If flag simplify=False is passed, self will not be simplified;
        the default is True since self should be simplified before testing.

        Examples
        ========

        >>> from sympy import cos, sin, Sum, S, pi
        >>> from sympy.abc import a, n, x, y
        >>> x.is_constant()
        False
        >>> S(2).is_constant()
        True
        >>> Sum(x, (x, 1, 10)).is_constant()
        True
        >>> Sum(x, (x, 1, n)).is_constant()  # doctest: +SKIP
        False
        >>> Sum(x, (x, 1, n)).is_constant(y)
        True
        >>> Sum(x, (x, 1, n)).is_constant(n) # doctest: +SKIP
        False
        >>> Sum(x, (x, 1, n)).is_constant(x)
        True
        >>> eq = a*cos(x)**2 + a*sin(x)**2 - a
        >>> eq.is_constant()
        True
        >>> eq.subs({x:pi, a:2}) == eq.subs({x:pi, a:3}) == 0
        True

        >>> (0**x).is_constant()
        False
        >>> x.is_constant()
        False
        >>> (x**x).is_constant()
        False
        >>> one = cos(x)**2 + sin(x)**2
        >>> one.is_constant()
        True
        >>> ((one - 1)**(x + 1)).is_constant() # could be 0 or 1
        False
        """

        simplify = flags.get('simplify', True)

        # Except for expressions that contain units, only one of these should
        # be necessary since if something is
        # known to be a number it should also know that there are no
        # free symbols. But is_number quits as soon as it hits a non-number
        # whereas free_symbols goes until all free symbols have been collected,
        # thus is_number should be faster. But a double check on free symbols
        # is made just in case there is a discrepancy between the two.
        free = self.free_symbols
        if self.is_number or not free:
            # if the following assertion fails then that object's free_symbols
            # method needs attention: if an expression is a number it cannot
            # have free symbols
            assert not free
            return True

        # if we are only interested in some symbols and they are not in the
        # free symbols then this expression is constant wrt those symbols
        wrt = set(wrt)
        if wrt and not wrt & free:
            return True
        wrt = wrt or free

        # simplify unless this has already been done
        if simplify:
            self = self.simplify()

        # is_zero should be a quick assumptions check; it can be wrong for
        # numbers (see test_is_not_constant test), giving False when it
        # shouldn't, but hopefully it will never give True unless it is sure.
        if self.is_zero:
            return True

        # try numerical evaluation to see if we get two different values
        failing_number = None
        if wrt == free:
            # try 0 and 1
            a = self.subs(zip(free, [0]*len(free)))
            if a is S.NaN:
                a = self._random(None, 0, 0, 0, 0)
            if a is not None and a is not S.NaN:
                b = self.subs(zip(free, [1]*len(free)))
                if b is S.NaN:
                    b = self._random(None, 1, 0, 1, 0)
                if b is not None and b is not S.NaN:
                    if b.equals(a) is False:
                        return False
                # try random real
                b = self._random(None, -1, 0, 1, 0)
                if b is not None and b is not S.NaN and b.equals(a) is False:
                    return False
                # try random complex
                b = self._random()
                if b is not None and b is not S.NaN:
                    if a != b:
                        return False
                    failing_number = a if a.is_number else b

        # now we will test each wrt symbol (or all free symbols) to see if the
        # expression depends on them or not using differentiation. This is
        # not sufficient for all expressions, however, so we don't return
        # False if we get a derivative other than 0 with free symbols.
        for w in wrt:
            deriv = self.diff(w).simplify()
            if deriv != 0:
                if not (deriv.is_Number or pure_complex(deriv)):
                    if flags.get('failing_number', False):
                        return failing_number
                    elif deriv.free_symbols:
                        # dead line provided _random returns None in such cases
                        return None
                return False
        return True

    def equals(self, other, failing_expression=False):
        """Return True if self == other, False if it doesn't, or None. If
        failing_expression is True then the expression which did not simplify
        to a 0 will be returned instead of None.

        If ``self`` is a Number (or complex number) that is not zero, then
        the result is False.

        If ``self`` is a number and has not evaluated to zero, evalf will be
        used to test whether the expression evaluates to zero. If it does so
        and the result has significance (i.e. the precision is either -1, for
        a Rational result, or is greater than 1) then the evalf value will be
        used to return True or False.

        """

        other = sympify(other)
        if self == other:
            return True

        # they aren't the same so see if we can make the difference 0;
        # don't worry about doing simplification steps one at a time
        # because if the expression ever goes to 0 then the subsequent
        # simplification steps that are done will be very fast.
        diff = (self - other).as_content_primitive()[1]
        diff = factor_terms(diff.simplify(), radical=True)

        if not diff:
            return True

        if all(f.is_Atom for m in Add.make_args(diff)
                           for f in Mul.make_args(m)):
            # if there is no expanding to be done after simplifying
            # then this can't be a zero
            return False

        constant = diff.is_constant(simplify=False, failing_number=True)
        if constant is False or \
           not diff.free_symbols and not diff.is_number:
            return False
        elif constant is True:
            ndiff = diff._random()
            if ndiff:
                return False

        # diff has not simplified to zero; constant is either None, True
        # or the number with significance (prec != 1) that was randomly
        # calculated twice as the same value.
        if constant not in (True, None) and constant != 0:
            return False

        if failing_expression:
            return diff
        return None

    def _eval_is_positive(self):
        if self.is_number:
            if self.is_real is False:
                return False
            try:
                # check to see that we can get a value
                n2 = self._eval_evalf(2)
            except AttributeError:
                n2 = None
            if n2 is None:
                return None
            n, i = self.evalf(2).as_real_imag()
            if not i.is_Number or not n.is_Number:
                return False
            if i:
                if i._prec != 1:
                    return False
            elif n._prec != 1:
                if n > 0:
                    return True
                return False

    def _eval_is_negative(self):
        if self.is_number:
            if self.is_real is False:
                return False
            try:
                # check to see that we can get a value
                n2 = self._eval_evalf(2)
            except AttributeError:
                n2 = None
            if n2 is None:
                return None
            n, i = self.evalf(2).as_real_imag()
            if not i.is_Number or not n.is_Number:
                return False
            if i:
                if i._prec != 1:
                    return False
            elif n._prec != 1:
                if n < 0:
                    return True
                return False

    def _eval_interval(self, x, a, b):
        """
        Returns evaluation over an interval.  For most functions this is:

        self.subs(x, b) - self.subs(x, a),

        possibly using limit() if NaN is returned from subs.

        If b or a is None, it only evaluates -self.subs(x, a) or self.subs(b, x),
        respectively.

        """
        from sympy.series import limit
        if (a is None and b is None):
            raise ValueError('Both interval ends cannot be None.')

        if a is None:
            A = 0
        else:
            A = self.subs(x, a)
            if A is S.NaN:
                A = limit(self, x, a)
                if A is S.NaN:
                    return A

        if b is None:
            B = 0
        else:
            B = self.subs(x, b)
            if B is S.NaN:
                B = limit(self, x, b)

        return B - A

    def _eval_power(self, other):
        # subclass to compute self**other for cases when
        # other is not NaN, 0, or 1
        return None

    def _eval_conjugate(self):
        if self.is_real:
            return self
        elif self.is_imaginary:
            return -self

    def conjugate(self):
        from sympy.functions.elementary.complexes import conjugate as c
        return c(self)

    def _eval_transpose(self):
        from sympy.functions.elementary.complexes import conjugate
        if self.is_complex:
            return self
        elif self.is_hermitian:
            return conjugate(self)
        elif self.is_antihermitian:
            return -conjugate(self)

    def transpose(self):
        from sympy.functions.elementary.complexes import transpose
        return transpose(self)

    def _eval_adjoint(self):
        from sympy.functions.elementary.complexes import conjugate, transpose
        if self.is_hermitian:
            return self
        elif self.is_antihermitian:
            return -self
        obj = self._eval_conjugate()
        if obj is not None:
            return transpose(obj)
        obj = self._eval_transpose()
        if obj is not None:
            return conjugate(obj)

    def adjoint(self):
        from sympy.functions.elementary.complexes import adjoint
        return adjoint(self)

    @classmethod
    def _parse_order(cls, order):
        """Parse and configure the ordering of terms. """
        from sympy.polys.monomialtools import monomial_key

        try:
            reverse = order.startswith('rev-')
        except AttributeError:
            reverse = False
        else:
            if reverse:
                order = order[4:]

        monom_key = monomial_key(order)

        def neg(monom):
            result = []

            for m in monom:
                if isinstance(m, tuple):
                    result.append(neg(m))
                else:
                    result.append(-m)

            return tuple(result)

        def key(term):
            _, ((re, im), monom, ncpart) = term

            monom = neg(monom_key(monom))
            ncpart = tuple([ e.sort_key(order=order) for e in ncpart ])
            coeff = ((bool(im), im), (re, im))

            return monom, ncpart, coeff

        return key, reverse

    def as_ordered_factors(self, order=None):
        """Return list of ordered factors (if Mul) else [self]."""
        return [self]

    def as_ordered_terms(self, order=None, data=False):
        """
        Transform an expression to an ordered list of terms.

        Examples
        ========

        >>> from sympy import sin, cos
        >>> from sympy.abc import x, y

        >>> (sin(x)**2*cos(x) + sin(x)**2 + 1).as_ordered_terms()
        [sin(x)**2*cos(x), sin(x)**2, 1]

        """
        key, reverse = self._parse_order(order)
        terms, gens = self.as_terms()

        if not any(term.is_Order for term, _ in terms):
            ordered = sorted(terms, key=key, reverse=reverse)
        else:
            _terms, _order = [], []

            for term, repr in terms:
                if not term.is_Order:
                    _terms.append((term, repr))
                else:
                    _order.append((term, repr))

            ordered = sorted(_terms, key=key, reverse=True) \
                    + sorted(_order, key=key, reverse=True)

        if data:
            return ordered, gens
        else:
            return [ term for term, _ in ordered ]

    def as_terms(self):
        """Transform an expression to a list of terms. """
        from sympy.core import Add, Mul, S
        from sympy.core.exprtools import decompose_power

        gens, terms = set([]), []

        for term in Add.make_args(self):
            coeff, _term = term.as_coeff_Mul()

            coeff = complex(coeff)
            cpart, ncpart = {}, []

            if _term is not S.One:
                for factor in Mul.make_args(_term):
                    if factor.is_number:
                        try:
                            coeff *= complex(factor)
                        except TypeError:
                            pass
                        else:
                            continue

                    if factor.is_commutative:
                        base, exp = decompose_power(factor)

                        cpart[base] = exp
                        gens.add(base)
                    else:
                        ncpart.append(factor)

            coeff = coeff.real, coeff.imag
            ncpart = tuple(ncpart)

            terms.append((term, (coeff, cpart, ncpart)))

        gens = sorted(gens, key=default_sort_key)

        k, indices = len(gens), {}

        for i, g in enumerate(gens):
            indices[g] = i

        result = []

        for term, (coeff, cpart, ncpart) in terms:
            monom = [0]*k

            for base, exp in cpart.iteritems():
                monom[indices[base]] = exp

            result.append((term, (coeff, tuple(monom), ncpart)))

        return result, gens


    def removeO(self):
        """Removes the additive O(..) symbol if there is one"""
        return self

    def getO(self):
        """Returns the additive O(..) symbol if there is one, else None."""
        return None

    def getn(self):
        """
        Returns the order of the expression.

        The order is determined either from the O(...) term. If there
        is no O(...) term, it returns None.

        Examples
        ========

        >>> from sympy import O
        >>> from sympy.abc import x
        >>> (1 + x + O(x**2)).getn()
        2
        >>> (1 + x).getn()

        """
        o = self.getO()
        if o is None:
            return None
        elif o.is_Order:
            o = o.expr
            if o is S.One:
                return S.Zero
            if o.is_Symbol:
                return S.One
            if o.is_Pow:
                return o.args[1]
            if o.is_Mul: # x**n*log(x)**n or x**n/log(x)**n
                for oi in o.args:
                    if oi.is_Symbol:
                        return S.One
                    if oi.is_Pow:
                        syms = oi.atoms(C.Symbol)
                        if len(syms) == 1:
                            x = syms.pop()
                            oi = oi.subs(x, C.Dummy('x', positive=True))
                            if oi.base.is_Symbol and oi.exp.is_Rational:
                                return abs(oi.exp)

        raise NotImplementedError('not sure of order of %s' % o)

    def count_ops(self, visual=None):
        """wrapper for count_ops that returns the operation count."""
        from sympy import count_ops
        return count_ops(self, visual)

    def args_cnc(self, cset=False, warn=True):
        """Return [commutative factors, non-commutative factors] of self.

        self is treated as a Mul and the ordering of the factors is maintained.
        If ``cset`` is True the commutative factors will be returned in a set.
        If there were repeated factors (as may happen with an unevaluated Mul)
        then an error will be raised unless it is explicitly supressed by
        setting ``warn`` to False.

        Note: -1 is always separated from a Number.

        >>> from sympy import symbols, oo
        >>> A, B = symbols('A B', commutative=0)
        >>> x, y = symbols('x y')
        >>> (-2*x*y).args_cnc()
        [[-1, 2, x, y], []]
        >>> (-2.5*x).args_cnc()
        [[-1, 2.5, x], []]
        >>> (-2*x*A*B*y).args_cnc()
        [[-1, 2, x, y], [A, B]]
        >>> (-2*x*y).args_cnc(cset=True)
        [set([-1, 2, x, y]), []]

        The arg is always treated as a Mul:

        >>> (-2 + x + A).args_cnc()
        [[], [x - 2 + A]]
        >>> (-oo).args_cnc() # -oo is a singleton
        [[-1, oo], []]
        """

        if self.is_Mul:
            args = list(self.args)
        else:
            args = [self]
        for i, mi in enumerate(args):
            if not mi.is_commutative:
                c = args[:i]
                nc = args[i:]
                break
        else:
            c = args
            nc = []

        if c and (
            c[0].is_Number and
            c[0].is_negative and
            c[0] != S.NegativeOne):
            c[:1] = [S.NegativeOne, -c[0]]

        if cset:
            clen = len(c)
            c = set(c)
            if clen and warn and len(c) != clen:
                raise ValueError('repeated commutative arguments: %s' %
                                 [ci for ci in c if list(self.args).count(ci) > 1])
        return [c, nc]

    def coeff(self, x, n=1, right=False):
        """
        Returns the coefficient from the term containing "x**n" or None if
        there is no such term. If ``n`` is zero then all terms independent of
        x will be returned.

        When x is noncommutative, the coeff to the left (default) or right of x
        can be returned. The keyword 'right' is ignored when x is commutative.

        See Also
        ========

        as_coefficient

        Examples
        ========

        >>> from sympy import symbols
        >>> from sympy.abc import x, y, z

        You can select terms that have an explicit negative in front of them:

        >>> (-x + 2*y).coeff(-1)
        x
        >>> (x - 2*y).coeff(-1)
        2*y

        You can select terms with no Rational coefficient:

        >>> (x + 2*y).coeff(1)
        x
        >>> (3 + 2*x + 4*x**2).coeff(1)
        0

        You can select terms independent of x by making n=0; in this case
        expr.as_independent(x)[0] is returned (and 0 will be returned instead
        of None):

        >>> (3 + 2*x + 4*x**2).coeff(x, 0)
        3
        >>> eq = ((x + 1)**3).expand() + 1
        >>> eq
        x**3 + 3*x**2 + 3*x + 2
        >>> [eq.coeff(x, i) for i in reversed(range(4))]
        [1, 3, 3, 2]
        >>> eq -= 2
        >>> [eq.coeff(x, i) for i in reversed(range(4))]
        [1, 3, 3, 0]

        You can select terms that have a numerical term in front of them:

        >>> (-x - 2*y).coeff(2)
        -y
        >>> from sympy import sqrt
        >>> (x + sqrt(2)*x).coeff(sqrt(2))
        x

        The matching is exact:

        >>> (3 + 2*x + 4*x**2).coeff(x)
        2
        >>> (3 + 2*x + 4*x**2).coeff(x**2)
        4
        >>> (3 + 2*x + 4*x**2).coeff(x**3)
        0
        >>> (z*(x + y)**2).coeff((x + y)**2)
        z
        >>> (z*(x + y)**2).coeff(x + y)
        0

        In addition, no factoring is done, so 1 + z*(1 + y) is not obtained
        from the following:

        >>> (x + z*(x + x*y)).coeff(x)
        1

        If such factoring is desired, factor_terms can be used first:

        >>> from sympy import factor_terms
        >>> factor_terms(x + z*(x + x*y)).coeff(x)
        z*(y + 1) + 1

        >>> n, m, o = symbols('n m o', commutative=False)
        >>> n.coeff(n)
        1
        >>> (3*n).coeff(n)
        3
        >>> (n*m + m*n*m).coeff(n) # = (1 + m)*n*m
        1 + m
        >>> (n*m + m*n*m).coeff(n, right=True) # = (1 + m)*n*m
        m

        If there is more than one possible coefficient 0 is returned:

        >>> (n*m + m*n).coeff(n)
        0

        If there is only one possible coefficient, it is returned:

        >>> (n*m + x*m*n).coeff(m*n)
        x
        >>> (n*m + x*m*n).coeff(m*n, right=1)
        1

        See Also
        ========

        as_coeff_Add: a method to separate the additive constant from an expression
        as_coeff_Mul: a method to separate the multiplicative constant from an expression
        as_independent: a method to separate x dependent terms/factors from others

        """
        x = sympify(x)
        if not isinstance(x, Basic):
            return S.Zero

        n = as_int(n)

        if not x:
            return S.Zero

        if x == self:
            if n == 1:
                return S.One
            return S.Zero

        if x is S.One:
            co = [a for a in Add.make_args(self)
                  if a.as_coeff_Mul()[0] is S.One]
            if not co:
                return S.Zero
            return Add(*co)

        if n == 0:
            if x.is_Add and self.is_Add:
                c = self.coeff(x, right=right)
                if not c:
                    return S.Zero
                if not right:
                    return self - Add(*[a*x for a in Add.make_args(c)])
                return self - Add(*[x*a for a in Add.make_args(c)])
            return self.as_independent(x, as_Add=not self.is_Mul)[0]

        # continue with the full method, looking for this power of x:
        x = x**n

        def incommon(l1, l2):
            if not l1 or not l2:
                return []
            n = min(len(l1), len(l2))
            for i in xrange(n):
                if l1[i] != l2[i]:
                    return l1[:i]
            return l1[:]

        def find(l, sub, first=True):
            """ Find where list sub appears in list l. When ``first`` is True
            the first occurance from the left is returned, else the last
            occurance is returned. Return None if sub is not in l.

            >> l = range(5)*2
            >> find(l, [2, 3])
            2
            >> find(l, [2, 3], first=0)
            7
            >> find(l, [2, 4])
            None

            """
            if not sub or not l or len(sub) > len(l):
                return None
            n = len(sub)
            if not first:
                l.reverse()
                sub.reverse()
            for i in xrange(0, len(l) - n + 1):
                if all(l[i + j] == sub[j] for j in range(n)):
                    break
            else:
                i = None
            if not first:
                l.reverse()
                sub.reverse()
            if i is not None and not first:
                i = len(l) - (i + n)
            return i

        co = []
        args = Add.make_args(self)
        self_c = self.is_commutative
        x_c = x.is_commutative
        if self_c and not x_c:
            return S.Zero

        if self_c:
            xargs = x.args_cnc(cset=True, warn=False)[0]
            for a in args:
                margs = a.args_cnc(cset=True, warn=False)[0]
                if len(xargs) > len(margs):
                    continue
                resid = margs.difference(xargs)
                if len(resid) + len(xargs) == len(margs):
                    co.append(Mul(*resid))
            if co == []:
                return S.Zero
            elif co:
                return Add(*co)
        elif x_c:
            xargs = x.args_cnc(cset=True, warn=False)[0]
            for a in args:
                margs, nc = a.args_cnc(cset=True)
                if len(xargs) > len(margs):
                    continue
                resid = margs.difference(xargs)
                if len(resid) + len(xargs) == len(margs):
                    co.append(Mul(*(list(resid) + nc)))
            if co == []:
                return S.Zero
            elif co:
                return Add(*co)
        else: # both nc
            xargs, nx = x.args_cnc(cset=True)
            # find the parts that pass the commutative terms
            for a in args:
                margs, nc = a.args_cnc(cset=True)
                if len(xargs) > len(margs):
                    continue
                resid = margs.difference(xargs)
                if len(resid) + len(xargs) == len(margs):
                    co.append((resid, nc))
            # now check the non-comm parts
            if not co:
                return S.Zero
            if all(n == co[0][1] for r, n in co):
                ii = find(co[0][1], nx, right)
                if ii is not None:
                    if not right:
                        return Mul(Add(*[Mul(*r) for r, c in co]), Mul(*co[0][1][:ii]))
                    else:
                        return Mul(*co[0][1][ii+len(nx):])
            beg = reduce(incommon, (n[1] for n in co))
            if beg:
                ii = find(beg, nx, right)
                if ii is not None:
                    if not right:
                        gcdc = co[0][0]
                        for i in xrange(1, len(co)):
                            gcdc = gcdc.intersection(co[i][0])
                            if not gcdc:
                                break
                        return Mul(*(list(gcdc) + beg[:ii]))
                    else:
                        m = ii + len(nx)
                        return Add(*[Mul(*(list(r) + n[m:])) for r, n in co])
            end = list(reversed(reduce(incommon, (list(reversed(n[1])) for n in co))))
            if end:
                ii = find(end, nx, right)
                if ii is not None:
                    if not right:
                        return Add(*[Mul(*(list(r) + n[:-len(end)+ii])) for r, n in co])
                    else:
                        return Mul(*end[ii+len(nx):])
            # look for single match
            hit = None
            for i, (r, n) in enumerate(co):
                ii = find(n, nx, right)
                if ii is not None:
                    if not hit:
                        hit = ii, r, n
                    else:
                        break
            else:
                if hit:
                    ii, r, n = hit
                    if not right:
                        return Mul(*(list(r) + n[:ii]))
                    else:
                        return Mul(*n[ii+len(nx):])

            return S.Zero

    def as_expr(self, *gens):
        """
        Convert a polynomial to a SymPy expression.

        Examples
        ========

        >>> from sympy import sin
        >>> from sympy.abc import x, y

        >>> f = (x**2 + x*y).as_poly(x, y)
        >>> f.as_expr()
        x**2 + x*y

        >>> sin(x).as_expr()
        sin(x)

        """
        return self

    def as_coefficient(self, expr):
        """
        Extracts symbolic coefficient at the given expression. In
        other words, this functions separates 'self' into the product
        of 'expr' and 'expr'-free coefficient. If such separation
        is not possible it will return None.

        See Also
        ========

        coeff

        Examples
        ========

        >>> from sympy import E, pi, sin, I, symbols
        >>> from sympy.abc import x, y

        >>> E.as_coefficient(E)
        1
        >>> (2*E).as_coefficient(E)
        2
        >>> (2*sin(E)*E).as_coefficient(E)

        >>> (2*E + x*E).as_coefficient(E)
        x + 2
        >>> (2*E*x + x).as_coefficient(E)

        >>> (E*(x + 1) + x).as_coefficient(E)

        >>> (2*pi*I).as_coefficient(pi*I)
        2
        >>> (2*I).as_coefficient(pi*I)

        """

        r = self.extract_multiplicatively(expr)
        if r and not r.has(expr):
            return r

    def as_independent(self, *deps, **hint):
        """
        A mostly naive separation of a Mul or Add into arguments that are not
        are dependent on deps. To obtain as complete a separation of variables
        as possible, use a separation method first, e.g.:

        * separatevars() to change Mul, Add and Pow (including exp) into Mul
        * .expand(mul=True) to change Add or Mul into Add
        * .expand(log=True) to change log expr into an Add

        The only non-naive thing that is done here is to respect noncommutative
        ordering of variables.

        The returned tuple (i, d) has the following interpretation:

        * i will has no variable that appears in deps
        * d will be 1 or else have terms that contain variables that are in deps
        * if self is an Add then self = i + d
        * if self is a Mul then self = i*d
        * if self is anything else, either tuple (self, S.One) or (S.One, self)
          is returned.

        To force the expression to be treated as an Add, use the hint as_Add=True

        Examples
        ========

        -- self is an Add

        >>> from sympy import sin, cos, exp
        >>> from sympy.abc import x, y, z

        >>> (x + x*y).as_independent(x)
        (0, x*y + x)
        >>> (x + x*y).as_independent(y)
        (x, x*y)
        >>> (2*x*sin(x) + y + x + z).as_independent(x)
        (y + z, 2*x*sin(x) + x)
        >>> (2*x*sin(x) + y + x + z).as_independent(x, y)
        (z, 2*x*sin(x) + x + y)

        -- self is a Mul

        >>> (x*sin(x)*cos(y)).as_independent(x)
        (cos(y), x*sin(x))

        non-commutative terms cannot always be separated out when self is a Mul

        >>> from sympy import symbols
        >>> n1, n2, n3 = symbols('n1 n2 n3', commutative=False)
        >>> (n1 + n1*n2).as_independent(n2)
        (n1, n1*n2)
        >>> (n2*n1 + n1*n2).as_independent(n2)
        (0, n1*n2 + n2*n1)
        >>> (n1*n2*n3).as_independent(n1)
        (1, n1*n2*n3)
        >>> (n1*n2*n3).as_independent(n2)
        (n1, n2*n3)
        >>> ((x-n1)*(x-y)).as_independent(x)
        (1, (x - y)*(x - n1))

        -- self is anything else:

        >>> (sin(x)).as_independent(x)
        (1, sin(x))
        >>> (sin(x)).as_independent(y)
        (sin(x), 1)
        >>> exp(x+y).as_independent(x)
        (1, exp(x + y))

        -- force self to be treated as an Add:

        >>> (3*x).as_independent(x, as_Add=True)
        (0, 3*x)

        -- force self to be treated as a Mul:

        >>> (3+x).as_independent(x, as_Add=False)
        (1, x + 3)
        >>> (-3+x).as_independent(x, as_Add=False)
        (1, x - 3)

        Note how the below differs from the above in making the
        constant on the dep term positive.

        >>> (y*(-3+x)).as_independent(x)
        (y, x - 3)

        -- use .as_independent() for true independence testing instead
           of .has(). The former considers only symbols in the free
           symbols while the latter considers all symbols

        >>> from sympy import Integral
        >>> I = Integral(x, (x, 1, 2))
        >>> I.has(x)
        True
        >>> x in I.free_symbols
        False
        >>> I.as_independent(x) == (I, 1)
        True
        >>> (I + x).as_independent(x) == (I, x)
        True

        Note: when trying to get independent terms, a separation method
        might need to be used first. In this case, it is important to keep
        track of what you send to this routine so you know how to interpret
        the returned values

        >>> from sympy import separatevars, log
        >>> separatevars(exp(x+y)).as_independent(x)
        (exp(y), exp(x))
        >>> (x + x*y).as_independent(y)
        (x, x*y)
        >>> separatevars(x + x*y).as_independent(y)
        (x, y + 1)
        >>> (x*(1 + y)).as_independent(y)
        (x, y + 1)
        >>> (x*(1 + y)).expand(mul=True).as_independent(y)
        (x, x*y)
        >>> a, b=symbols('a b',positive=True)
        >>> (log(a*b).expand(log=True)).as_independent(b)
        (log(a), log(b))

        See also: .separatevars(), .expand(log=True),
                  .as_two_terms(), .as_coeff_add(), .as_coeff_mul()
        """
        from sympy.utilities.iterables import sift

        func = self.func
        # sift out deps into symbolic and other and ignore
        # all symbols but those that are in the free symbols
        sym = set()
        other = []
        for d in deps:
            if isinstance(d, C.Symbol): # Symbol.is_Symbol is True
                sym.add(d)
            else:
                other.append(d)
        def has(e):
            """return the standard has() if there are no literal symbols, else
            check to see that symbol-deps are in the free symbols."""
            has_other = e.has(*other)
            if not sym:
                return has_other
            return has_other or e.has(*(e.free_symbols & sym))

        if hint.get('as_Add', func is Add):
            want = Add
        else:
            want = Mul
        if (want is not func or
            func is not Add and func is not Mul):
            if has(self):
                return (want.identity, self)
            else:
                return (self, want.identity)
        else:
            if func is Add:
                args = list(self.args)
            else:
                args, nc = self.args_cnc()

        d = sift(args, lambda x: has(x))
        depend = d[True]
        indep = d[False]
        if func is Add: # all terms were treated as commutative
            return (Add(*indep),
                    Add(*depend))
        else: # handle noncommutative by stopping at first dependent term
            for i, n in enumerate(nc):
                if has(n):
                    depend.extend(nc[i:])
                    break
                indep.append(n)
            return Mul(*indep), Mul(*depend)

    def as_real_imag(self, deep=True, **hints):
        """Performs complex expansion on 'self' and returns a tuple
           containing collected both real and imaginary parts. This
           method can't be confused with re() and im() functions,
           which does not perform complex expansion at evaluation.

           However it is possible to expand both re() and im()
           functions and get exactly the same results as with
           a single call to this function.

           >>> from sympy import symbols, I

           >>> x, y = symbols('x,y', real=True)

           >>> (x + y*I).as_real_imag()
           (x, y)

           >>> from sympy.abc import z, w

           >>> (z + w*I).as_real_imag()
           (re(z) - im(w), re(w) + im(z))

        """
        if hints.get('ignore') == self:
            return None
        else:
            return (C.re(self), C.im(self))

    def as_powers_dict(self):
        """Return self as a dictionary of factors with each factor being
        treated as a power. The keys are the bases of the factors and the
        values, the corresponding exponents. The resulting dictionary should
        be used with caution if the expression is a Mul and contains non-
        commutative factors since the order that they appeared will be lost in
        the dictionary."""
        d = defaultdict(int)
        d.update(dict([self.as_base_exp()]))
        return d

    def as_coefficients_dict(self):
        """Return a dictionary mapping terms to their Rational coefficient.
        Since the dictionary is a defaultdict, inquiries about terms which
        were not present will return a coefficient of 0. If an expression is
        not an Add it is considered to have a single term.

        Examples
        ========

        >>> from sympy.abc import a, x
        >>> (3*x + a*x + 4).as_coefficients_dict()
        {1: 4, x: 3, a*x: 1}
        >>> _[a]
        0
        >>> (3*a*x).as_coefficients_dict()
        {a*x: 3}

        """
        c, m = self.as_coeff_Mul()
        if not c.is_Rational:
            c = S.One
            m = self
        d = defaultdict(int)
        d.update({m: c})
        return d

    def as_base_exp(self):
        # a -> b ** e
        return self, S.One

    def as_coeff_terms(self, *deps):
        """
        This method is deprecated. Use .as_coeff_mul() instead.
        """
        from sympy.utilities.exceptions import SymPyDeprecationWarning
        SymPyDeprecationWarning(feature="as_coeff_terms()",
                                useinstead="as_coeff_mul()", issue=3377,
                                deprecated_since_version="0.7.0").warn()
        return self.as_coeff_mul(*deps)

    def as_coeff_factors(self, *deps):
        """
        This method is deprecated.  Use .as_coeff_add() instead.
        """
        from sympy.utilities.exceptions import SymPyDeprecationWarning
        SymPyDeprecationWarning(feature="as_coeff_factors()",
                                useinstead="as_coeff_add()", issue=3377,
                                deprecated_since_version="0.7.0").warn()
        return self.as_coeff_add(*deps)

    def as_coeff_mul(self, *deps):
        """Return the tuple (c, args) where self is written as a Mul, ``m``.

        c should be a Rational multiplied by any terms of the Mul that are
        independent of deps.

        args should be a tuple of all other terms of m; args is empty
        if self is a Number or if self is independent of deps (when given).

        This should be used when you don't know if self is a Mul or not but
        you want to treat self as a Mul or if you want to process the
        individual arguments of the tail of self as a Mul.

        - if you know self is a Mul and want only the head, use self.args[0];
        - if you don't want to process the arguments of the tail but need the
          tail then use self.as_two_terms() which gives the head and tail;
        - if you want to split self into an independent and dependent parts
          use ``self.as_independent(*deps)``

        >>> from sympy import S
        >>> from sympy.abc import x, y
        >>> (S(3)).as_coeff_mul()
        (3, ())
        >>> (3*x*y).as_coeff_mul()
        (3, (x, y))
        >>> (3*x*y).as_coeff_mul(x)
        (3*y, (x,))
        >>> (3*y).as_coeff_mul(x)
        (3*y, ())
        """
        if deps:
            if not self.has(*deps):
                return self, tuple()
        return S.One, (self,)

    def as_coeff_add(self, *deps):
        """Return the tuple (c, args) where self is written as an Add, ``a``.

        c should be a Rational added to any terms of the Add that are
        independent of deps.

        args should be a tuple of all other terms of ``a``; args is empty
        if self is a Number or if self is independent of deps (when given).

        This should be used when you don't know if self is an Add or not but
        you want to treat self as an Add or if you want to process the
        individual arguments of the tail of self as an Add.

        - if you know self is an Add and want only the head, use self.args[0];
        - if you don't want to process the arguments of the tail but need the
          tail then use self.as_two_terms() which gives the head and tail.
        - if you want to split self into an independent and dependent parts
          use ``self.as_independent(*deps)``

        >>> from sympy import S
        >>> from sympy.abc import x, y
        >>> (S(3)).as_coeff_add()
        (3, ())
        >>> (3 + x).as_coeff_add()
        (3, (x,))
        >>> (3 + x + y).as_coeff_add(x)
        (y + 3, (x,))
        >>> (3 + y).as_coeff_add(x)
        (y + 3, ())

        """
        if deps:
            if not self.has(*deps):
                return self, tuple()
        return S.Zero, (self,)

    def primitive(self):
        """Return the positive Rational that can be extracted non-recursively
        from every term of self (i.e., self is treated like an Add). This is
        like the as_coeff_Mul() method but primitive always extracts a positive
        Rational (never a negative or a Float).

        Examples
        ========

        >>> from sympy.abc import x
        >>> (3*(x + 1)**2).primitive()
        (3, (x + 1)**2)
        >>> a = (6*x + 2); a.primitive()
        (2, 3*x + 1)
        >>> b = (x/2 + 3); b.primitive()
        (1/2, x + 6)
        >>> (a*b).primitive() == (1, a*b)
        True
        """
        if not self:
            return S.One, S.Zero
        c, r = self.as_coeff_Mul(rational=True)
        if c.is_negative:
            c, r = -c, -r
        return c, r

    def as_content_primitive(self, radical=False):
        """This method should recursively remove a Rational from all arguments
        and return that (content) and the new self (primitive). The content
        should always be positive and ``Mul(*foo.as_content_primitive()) == foo``.
        The primitive need no be in canonical form and should try to preserve
        the underlying structure if possible (i.e. expand_mul should not be
        applied to self).

        Examples
        ========

        >>> from sympy import sqrt
        >>> from sympy.abc import x, y, z

        >>> eq = 2 + 2*x + 2*y*(3 + 3*y)

        The as_content_primitive function is recursive and retains structure:

        >>> eq.as_content_primitive()
        (2, x + 3*y*(y + 1) + 1)

        Integer powers will have Rationals extracted from the base:

        >>> ((2 + 6*x)**2).as_content_primitive()
        (4, (3*x + 1)**2)
        >>> ((2 + 6*x)**(2*y)).as_content_primitive()
        (1, (2*(3*x + 1))**(2*y))

        Terms may end up joining once their as_content_primitives are added:

        >>> ((5*(x*(1 + y)) + 2*x*(3 + 3*y))).as_content_primitive()
        (11, x*(y + 1))
        >>> ((3*(x*(1 + y)) + 2*x*(3 + 3*y))).as_content_primitive()
        (9, x*(y + 1))
        >>> ((3*(z*(1 + y)) + 2.0*x*(3 + 3*y))).as_content_primitive()
        (1, 6.0*x*(y + 1) + 3*z*(y + 1))
        >>> ((5*(x*(1 + y)) + 2*x*(3 + 3*y))**2).as_content_primitive()
        (121, x**2*(y + 1)**2)
        >>> ((5*(x*(1 + y)) + 2.0*x*(3 + 3*y))**2).as_content_primitive()
        (1, 121.0*x**2*(y + 1)**2)

        Radical content can also be factored out of the primitive:

        >>> (2*sqrt(2) + 4*sqrt(10)).as_content_primitive(radical=True)
        (2, sqrt(2)*(1 + 2*sqrt(5)))

        """
        return S.One, self

    def as_numer_denom(self):
        """ expression -> a/b -> a, b

        This is just a stub that should be defined by
        an object's class methods to get anything else.

        See Also
        ========
        normal: return a/b instead of a, b
        """

        return self, S.One

    def normal(self):
        n, d = self.as_numer_denom()
        if d is S.One:
            return n
        return n/d

    def extract_multiplicatively(self, c):
        """Return None if it's not possible to make self in the form
           c * something in a nice way, i.e. preserving the properties
           of arguments of self.

           >>> from sympy import symbols, Rational

           >>> x, y = symbols('x,y', real=True)

           >>> ((x*y)**3).extract_multiplicatively(x**2 * y)
           x*y**2

           >>> ((x*y)**3).extract_multiplicatively(x**4 * y)

           >>> (2*x).extract_multiplicatively(2)
           x

           >>> (2*x).extract_multiplicatively(3)

           >>> (Rational(1,2)*x).extract_multiplicatively(3)
           x/6

        """
        c = sympify(c)
        if c is S.One:
            return self
        elif c == self:
            return S.One
        if c.is_Add:
            cc, pc = c.primitive()
            if cc is not S.One:
                c = Mul(cc, pc, evaluate=False)
        if c.is_Mul:
            a, b = c.as_two_terms()
            x = self.extract_multiplicatively(a)
            if x != None:
                return x.extract_multiplicatively(b)
        quotient = self / c
        if self.is_Number:
            if self is S.Infinity:
                if c.is_positive:
                    return S.Infinity
            elif self is S.NegativeInfinity:
                if c.is_negative:
                    return S.Infinity
                elif c.is_positive:
                    return S.NegativeInfinity
            elif self is S.ComplexInfinity:
                if not c.is_zero:
                    return S.ComplexInfinity
            elif self is S.NaN:
                return S.NaN
            elif self.is_Integer:
                if not quotient.is_Integer:
                    return None
                elif self.is_positive and quotient.is_negative:
                    return None
                else:
                    return quotient
            elif self.is_Rational:
                if not quotient.is_Rational:
                    return None
                elif self.is_positive and quotient.is_negative:
                    return None
                else:
                    return quotient
            elif self.is_Float:
                if not quotient.is_Float:
                    return None
                elif self.is_positive and quotient.is_negative:
                    return None
                else:
                    return quotient
        elif self.is_NumberSymbol or self.is_Symbol or self is S.ImaginaryUnit:
            if quotient.is_Mul and len(quotient.args) == 2:
                if quotient.args[0].is_Integer and quotient.args[0].is_positive and quotient.args[1] == self:
                    return quotient
            elif quotient.is_Integer:
                return quotient
        elif self.is_Add:
            cs, ps = self.primitive()
            if cs is not S.One:
                return Mul(cs, ps, evaluate=False).extract_multiplicatively(c)
            newargs = []
            for arg in self.args:
                newarg = arg.extract_multiplicatively(c)
                if newarg != None:
                    newargs.append(newarg)
                else:
                    return None
            return Add(*newargs)
        elif self.is_Mul:
            args = list(self.args)
            for i, arg in enumerate(args):
                newarg = arg.extract_multiplicatively(c)
                if newarg is not None:
                    args[i] = newarg
                    return Mul(*args)
        elif self.is_Pow:
            if c.is_Pow and c.base == self.base:
                new_exp = self.exp.extract_additively(c.exp)
                if new_exp != None:
                    return self.base ** (new_exp)
            elif c == self.base:
                new_exp = self.exp.extract_additively(1)
                if new_exp != None:
                    return self.base ** (new_exp)

    def extract_additively(self, c):
        """Return self - c if it's possible to subtract c from self and
        make all matching coefficients move towards zero, else return None.

        Examples
        ========
        >>> from sympy import S
        >>> from sympy.abc import x, y
        >>> e = 2*x + 3
        >>> e.extract_additively(x + 1)
        x + 2
        >>> e.extract_additively(3*x)
        >>> e.extract_additively(4)
        >>> (y*(x + 1)).extract_additively(x + 1)
        >>> ((x + 1)*(x + 2*y + 1) + 3).extract_additively(x + 1)
        (x + 1)*(x + 2*y) + 3

        Sometimes auto-expansion will return a less simplified result
        than desired; gcd_terms might be used in such cases:

        >>> from sympy import gcd_terms
        >>> (4*x*(y + 1) + y).extract_additively(x)
        4*x*(y + 1) + x*(4*y + 3) - x*(4*y + 4) + y
        >>> gcd_terms(_)
        x*(4*y + 3) + y

        See Also
        ========
        extract_multiplicatively
        coeff
        as_coefficient

        """

        c = sympify(c)
        if c is S.Zero:
            return self
        elif c == self:
            return S.Zero
        elif self is S.Zero:
            return None

        if self.is_Number:
            if not c.is_Number:
                return None
            co = self
            diff = co - c
            # XXX should we match types? i.e should 3 - .1 succeed?
            if (co > 0 and diff > 0 and diff < co or
                co < 0 and diff < 0 and diff > co):
                return diff
            return None

        if c.is_Number:
            co, t = self.as_coeff_Add()
            xa = co.extract_additively(c)
            if xa is None:
                return None
            return xa + t

        # handle the args[0].is_Number case separately
        # since we will have trouble looking for the coeff of
        # a number.
        if c.is_Add and c.args[0].is_Number:
            # whole term as a term factor
            co = self.coeff(c)
            xa0 = (co.extract_additively(1) or 0)*c
            if xa0:
                diff = self - co*c
                return (xa0 + (diff.extract_additively(c) or diff)) or None
            # term-wise
            h, t = c.as_coeff_Add()
            sh, st = self.as_coeff_Add()
            xa = sh.extract_additively(h)
            if xa is None:
                return None
            xa2 = st.extract_additively(t)
            if xa2 is None:
                return None
            return xa + xa2

        # whole term as a term factor
        co = self.coeff(c)
        xa0 = (co.extract_additively(1) or 0)*c
        if xa0:
            diff = self - co*c
            return (xa0 + (diff.extract_additively(c) or diff)) or None
        # term-wise
        coeffs = []
        for a in Add.make_args(c):
            ac, at = a.as_coeff_Mul()
            co = self.coeff(at)
            if not co:
                return None
            coc, cot = co.as_coeff_Add()
            xa = coc.extract_additively(ac)
            if xa is None:
                return None
            self -= co*at
            coeffs.append((cot + xa)*at)
        coeffs.append(self)
        return Add(*coeffs)

    def could_extract_minus_sign(self):
        """Canonical way to choose an element in the set {e, -e} where
           e is any expression. If the canonical element is e, we have
           e.could_extract_minus_sign() == True, else
           e.could_extract_minus_sign() == False.

           For any expression, the set ``{e.could_extract_minus_sign(),
           (-e).could_extract_minus_sign()}`` must be ``{True, False}``.

           >>> from sympy.abc import x, y
           >>> (x-y).could_extract_minus_sign() != (y-x).could_extract_minus_sign()
           True

        """
        negative_self = -self
        self_has_minus = (self.extract_multiplicatively(-1) != None)
        negative_self_has_minus = ((negative_self).extract_multiplicatively(-1) != None)
        if self_has_minus != negative_self_has_minus:
            return self_has_minus
        else:
            if self.is_Add:
                # We choose the one with less arguments with minus signs
                all_args = len(self.args)
                negative_args = len([False for arg in self.args if arg.could_extract_minus_sign()])
                positive_args = all_args - negative_args
                if positive_args > negative_args:
                    return False
                elif positive_args < negative_args:
                    return True
            elif self.is_Mul:
                # We choose the one with an odd number of minus signs
                num, den = self.as_numer_denom()
                args = Mul.make_args(num) + Mul.make_args(den)
                arg_signs = [arg.could_extract_minus_sign() for arg in args]
                negative_args = filter(None, arg_signs)
                return len(negative_args) % 2 == 1

            # As a last resort, we choose the one with greater value of .sort_key()
            return self.sort_key() < negative_self.sort_key()

    def extract_branch_factor(self, allow_half=False):
        """
        Try to write self as ``exp_polar(2*pi*I*n)*z`` in a nice way.
        Return (z, n).

        >>> from sympy import exp_polar, I, pi
        >>> from sympy.abc import x, y
        >>> exp_polar(I*pi).extract_branch_factor()
        (exp_polar(I*pi), 0)
        >>> exp_polar(2*I*pi).extract_branch_factor()
        (1, 1)
        >>> exp_polar(-pi*I).extract_branch_factor()
        (exp_polar(I*pi), -1)
        >>> exp_polar(3*pi*I + x).extract_branch_factor()
        (exp_polar(x + I*pi), 1)
        >>> (y*exp_polar(-5*pi*I)*exp_polar(3*pi*I + 2*pi*x)).extract_branch_factor()
        (y*exp_polar(2*pi*x), -1)
        >>> exp_polar(-I*pi/2).extract_branch_factor()
        (exp_polar(-I*pi/2), 0)

        If allow_half is True, also extract exp_polar(I*pi):

        >>> exp_polar(I*pi).extract_branch_factor(allow_half=True)
        (1, 1/2)
        >>> exp_polar(2*I*pi).extract_branch_factor(allow_half=True)
        (1, 1)
        >>> exp_polar(3*I*pi).extract_branch_factor(allow_half=True)
        (1, 3/2)
        >>> exp_polar(-I*pi).extract_branch_factor(allow_half=True)
        (1, -1/2)
        """
        from sympy import exp_polar, pi, I, ceiling, Add
        n = S(0)
        res = S(1)
        args = Mul.make_args(self)
        exps = []
        for arg in args:
            if arg.func is exp_polar:
                exps += [arg.exp]
            else:
                res *= arg
        piimult = S(0)
        extras = []
        while exps:
            exp = exps.pop()
            if exp.is_Add:
                exps += exp.args
                continue
            if exp.is_Mul:
                coeff = exp.as_coefficient(pi*I)
                if coeff is not None:
                    piimult += coeff
                    continue
            extras += [exp]
        if not piimult.free_symbols:
            coeff = piimult
            tail = ()
        else:
            coeff, tail = piimult.as_coeff_add(*piimult.free_symbols)
        # round down to nearest multiple of 2
        branchfact = ceiling(coeff/2 - S(1)/2)*2
        n += branchfact/2
        c = coeff - branchfact
        if allow_half:
            nc = c.extract_additively(1)
            if nc is not None:
                n += S(1)/2
                c = nc
        newexp = pi*I*Add(*((c, ) + tail)) + Add(*extras)
        if newexp != 0:
            res *= exp_polar(newexp)
        return res, n

    def _eval_is_polynomial(self, syms):
        if self.free_symbols.intersection(syms) == set([]):
            return True
        return False

    def is_polynomial(self, *syms):
        """
        Return True if self is a polynomial in syms and False otherwise.

        This checks if self is an exact polynomial in syms.  This function
        returns False for expressions that are "polynomials" with symbolic
        exponents.  Thus, you should be able to apply polynomial algorithms to
        expressions for which this returns True, and Poly(expr, \*syms) should
        work only if and only if expr.is_polynomial(\*syms) returns True. The
        polynomial does not have to be in expanded form.  If no symbols are
        given, all free symbols in the expression will be used.

        This is not part of the assumptions system.  You cannot do
        Symbol('z', polynomial=True).

        Examples
        ========

        >>> from sympy import Symbol
        >>> x = Symbol('x')
        >>> ((x**2 + 1)**4).is_polynomial(x)
        True
        >>> ((x**2 + 1)**4).is_polynomial()
        True
        >>> (2**x + 1).is_polynomial(x)
        False


        >>> n = Symbol('n', nonnegative=True, integer=True)
        >>> (x**n + 1).is_polynomial(x)
        False

        This function does not attempt any nontrivial simplifications that may
        result in an expression that does not appear to be a polynomial to
        become one.

        >>> from sympy import sqrt, factor, cancel
        >>> y = Symbol('y', positive=True)
        >>> a = sqrt(y**2 + 2*y + 1)
        >>> a.is_polynomial(y)
        False
        >>> factor(a)
        y + 1
        >>> factor(a).is_polynomial(y)
        True

        >>> b = (y**2 + 2*y + 1)/(y + 1)
        >>> b.is_polynomial(y)
        False
        >>> cancel(b)
        y + 1
        >>> cancel(b).is_polynomial(y)
        True

        See also .is_rational_function()

        """
        if syms:
            syms = set(map(sympify, syms))
        else:
            syms = self.free_symbols

        if syms.intersection(self.free_symbols) == set([]):
            # constant polynomial
            return True
        else:
            return self._eval_is_polynomial(syms)

    def _eval_is_rational_function(self, syms):
        if self.free_symbols.intersection(syms) == set([]):
            return True
        return False

    def is_rational_function(self, *syms):
        """
        Test whether function is a ratio of two polynomials in the given
        symbols, syms. When syms is not given, all free symbols will be used.
        The rational function does not have to be in expanded or in any kind of
        canonical form.

        This function returns False for expressions that are "rational
        functions" with symbolic exponents.  Thus, you should be able to call
        .as_numer_denom() and apply polynomial algorithms to the result for
        expressions for which this returns True.

        This is not part of the assumptions system.  You cannot do
        Symbol('z', rational_function=True).

        Examples
        ========

        >>> from sympy import Symbol, sin
        >>> from sympy.abc import x, y

        >>> (x/y).is_rational_function()
        True

        >>> (x**2).is_rational_function()
        True

        >>> (x/sin(y)).is_rational_function(y)
        False

        >>> n = Symbol('n', integer=True)
        >>> (x**n + 1).is_rational_function(x)
        False

        This function does not attempt any nontrivial simplifications that may
        result in an expression that does not appear to be a rational function
        to become one.

        >>> from sympy import sqrt, factor, cancel
        >>> y = Symbol('y', positive=True)
        >>> a = sqrt(y**2 + 2*y + 1)/y
        >>> a.is_rational_function(y)
        False
        >>> factor(a)
        (y + 1)/y
        >>> factor(a).is_rational_function(y)
        True

        See also is_rational_function().

        """
        if syms:
            syms = set(map(sympify, syms))
        else:
            syms = self.free_symbols

        if syms.intersection(self.free_symbols) == set([]):
            # constant rational function
            return True
        else:
            return self._eval_is_rational_function(syms)

    ###################################################################################
    ##################### SERIES, LEADING TERM, LIMIT, ORDER METHODS ##################
    ###################################################################################

    def series(self, x=None, x0=0, n=6, dir="+"):
        """
        Series expansion of "self" around ``x = x0`` yielding either terms of
        the series one by one (the lazy series given when n=None), else
        all the terms at once when n != None.

        Note: when n != None, if an O() term is returned then the x in the
        in it and the entire expression represents x - x0, the displacement
        from x0. (If there is no O() term then the series was exact and x has
        it's normal meaning.) This is currently necessary since sympy's O()
        can only represent terms at x0=0. So instead of::

          cos(x).series(x0=1, n=2) --> (1 - x)*sin(1) + cos(1) + O((x - 1)**2)

        which graphically looks like this::

               |
              .|.         . .
             . | \      .     .
            ---+----------------------
               |   . .          . .
               |    \
              x=0

        the following is returned instead::

        -x*sin(1) + cos(1) + O(x**2)

        whose graph is this::

               \ |
              . .|        . .
             .   \      .     .
            -----+\------------------.
                 | . .          . .
                 |  \
                x=0

        which is identical to ``cos(x + 1).series(n=2)``.

        Usage:
            Returns the series expansion of "self" around the point ``x = x0``
            with respect to ``x`` up to O(x**n) (default n is 6).

            If ``x=None`` and ``self`` is univariate, the univariate symbol will
            be supplied, otherwise an error will be raised.

            >>> from sympy import cos, exp
            >>> from sympy.abc import x, y
            >>> cos(x).series()
            1 - x**2/2 + x**4/24 + O(x**6)
            >>> cos(x).series(n=4)
            1 - x**2/2 + O(x**4)
            >>> e = cos(x + exp(y))
            >>> e.series(y, n=2)
            cos(x + 1) - y*sin(x + 1) + O(y**2)
            >>> e.series(x, n=2)
            cos(exp(y)) - x*sin(exp(y)) + O(x**2)

            If ``n=None`` then an iterator of the series terms will be returned.

            >>> term=cos(x).series(n=None)
            >>> [term.next() for i in range(2)]
            [1, -x**2/2]

            For ``dir=+`` (default) the series is calculated from the right and
            for ``dir=-`` the series from the left. For smooth functions this
            flag will not alter the results.

            >>> abs(x).series(dir="+")
            x
            >>> abs(x).series(dir="-")
            -x

        """
        from sympy import collect
        if x is None:
            syms = self.atoms(C.Symbol)
            if len(syms) > 1:
                raise ValueError('x must be given for multivariate functions.')
            x = syms.pop()

        if not self.has(x):
            if n is None:
                return (s for s in [self])
            else:
                return self

        ## it seems like the following should be doable, but several failures
        ## then occur. Is this related to issue 1747 et al See also XPOS below.
        #if x.is_positive is x.is_negative is None:
        #    # replace x with an x that has a positive assumption
        #    xpos = C.Dummy('x', positive=True)
        #    rv = self.subs(x, xpos).series(xpos, x0, n, dir)
        #    if n is None:
        #        return (s.subs(xpos, x) for s in rv)
        #    else:
        #        return rv.subs(xpos, x)

        if len(dir) != 1 or dir not in '+-':
            raise ValueError("Dir must be '+' or '-'")

        if x0 in [S.Infinity, S.NegativeInfinity]:
            dir = {S.Infinity: '+', S.NegativeInfinity: '-'}[x0]
            s = self.subs(x, 1/x).series(x, n=n, dir=dir)
            if n is None:
                return (si.subs(x, 1/x) for si in s)
            # don't include the order term since it will eat the larger terms
            return s.removeO().subs(x, 1/x)

        # use rep to shift origin to x0 and change sign (if dir is negative)
        # and undo the process with rep2
        if x0 or dir == '-':
            if dir == '-':
                rep = -x + x0
                rep2 = -x
                rep2b = x0
            else:
                rep = x + x0
                rep2 = x
                rep2b = -x0
            s = self.subs(x, rep).series(x, x0=0, n=n, dir='+')
            if n is None: # lseries...
                return (si.subs(x, rep2 + rep2b) for si in s)
            # nseries...
            o = s.getO() or S.Zero
            s = s.removeO()
            if o and x0:
                rep2b = 0 # when O() can handle x0 != 0 this can be removed
            return s.subs(x, rep2 + rep2b) + o

        # from here on it's x0=0 and dir='+' handling

        if n != None: # nseries handling
            s1 = self._eval_nseries(x, n=n, logx=None)
            o = s1.getO() or S.Zero
            if o:
                # make sure the requested order is returned
                ngot = o.getn()
                if ngot > n:
                    # leave o in its current form (e.g. with x*log(x)) so
                    # it eats terms properly, then replace it below
                    s1 += o.subs(x, x**C.Rational(n, ngot))
                elif ngot < n:
                    # increase the requested number of terms to get the desired
                    # number keep increasing (up to 9) until the received order
                    # is different than the original order and then predict how
                    # many additional terms are needed
                    for more in range(1, 9):
                        s1 = self._eval_nseries(x, n=n + more, logx=None)
                        newn = s1.getn()
                        if newn != ngot:
                            ndo = n + (n - ngot)*more/(newn - ngot)
                            s1 = self._eval_nseries(x, n=ndo, logx=None)
                            # if this assertion fails then our ndo calculation
                            # needs modification
                            assert s1.getn() == n
                            break
                    else:
                        raise ValueError('Could not calculate %s terms for %s'
                                         % (str(n), self))
                o = s1.getO()
                s1 = s1.removeO()
            else:
                o = C.Order(x**n)
                if (s1 + o).removeO() == s1:
                    o = S.Zero

            try:
                return collect(s1,x) + o
            except NotImplementedError:
                return s1 + o

        else: # lseries handling
            def yield_lseries(s):
                """Return terms of lseries one at a time."""
                for si in s:
                    if not si.is_Add:
                        yield si
                        continue
                    # yield terms 1 at a time if possible
                    # by increasing order until all the
                    # terms have been returned
                    yielded = 0
                    o = C.Order(si)*x
                    ndid = 0
                    ndo = len(si.args)
                    while 1:
                        do = (si - yielded + o).removeO()
                        o *= x
                        if not do or do.is_Order:
                            continue
                        if do.is_Add:
                            ndid += len(do.args)
                        else:
                            ndid += 1
                        yield do
                        if ndid == ndo:
                            raise StopIteration
                        yielded += do

            return yield_lseries(self.removeO()._eval_lseries(x))

    def lseries(self, x=None, x0=0, dir='+'):
        """
        Wrapper for series yielding an iterator of the terms of the series.

        Note: an infinite series will yield an infinite iterator. The following,
        for exaxmple, will never terminate. It will just keep printing terms
        of the sin(x) series::

          for term in sin(x).lseries(x):
              print term

        The advantage of lseries() over nseries() is that many times you are
        just interested in the next term in the series (i.e. the first term for
        example), but you don't know how many you should ask for in nseries()
        using the "n" parameter.

        See also nseries().
        """
        return self.series(x, x0, n=None, dir=dir)

    def _eval_lseries(self, x):
        # default implementation of lseries is using nseries(), and adaptively
        # increasing the "n". As you can see, it is not very efficient, because
        # we are calculating the series over and over again. Subclasses should
        # override this method and implement much more efficient yielding of
        # terms.
        n = 0
        series = self._eval_nseries(x, n=n, logx=None)
        if not series.is_Order:
            if series.is_Add:
                yield series.removeO()
            else:
                yield series
            raise StopIteration

        while series.is_Order:
            n += 1
            series = self._eval_nseries(x, n=n, logx=None)
        e = series.removeO()
        yield e
        while 1:
            while 1:
                n += 1
                series = self._eval_nseries(x, n=n, logx=None).removeO()
                if e != series:
                    break
            yield series - e
            e = series

    def nseries(self, x=None, x0=0, n=6, dir='+', logx=None):
        """
        Wrapper to _eval_nseries if assumptions allow, else to series.

        If x is given, x0 is 0, dir='+', and self has x, then _eval_nseries is
        called. This calculates "n" terms in the innermost expressions and
        then builds up the final series just by "cross-multiplying" everything
        out.

        Advantage -- it's fast, because we don't have to determine how many
        terms we need to calculate in advance.

        Disadvantage -- you may end up with less terms than you may have
        expected, but the O(x**n) term appended will always be correct and
        so the result, though perhaps shorter, will also be correct.

        If any of those assumptions is not met, this is treated like a
        wrapper to series which will try harder to return the correct
        number of terms.

        See also lseries().
        """
        if x and not self.has(x):
            return self
        if x is None or x0 or dir != '+':#{see XPOS above} or (x.is_positive == x.is_negative == None):
            assert logx == None
            return self.series(x, x0, n, dir)
        else:
            return self._eval_nseries(x, n=n, logx=logx)

    def _eval_nseries(self, x, n, logx):
        """
        Return terms of series for self up to O(x**n) at x=0
        from the positive direction.

        This is a method that should be overridden in subclasses. Users should
        never call this method directly (use .nseries() instead), so you don't
        have to write docstrings for _eval_nseries().
        """
        from sympy.utilities.misc import filldedent
        raise NotImplementedError(filldedent("""
                     The _eval_nseries method should be added to
                     %s to give terms up to O(x**n) at x=0
                     from the positive direction so it is available when
                     nseries calls it.""" % self.func)
                     )

    def limit(self, x, xlim, dir='+'):
        """ Compute limit x->xlim.
        """
        from sympy.series.limits import limit
        return limit(self, x, xlim, dir)

    def compute_leading_term(self, x, skip_abs=False, logx=None):
        """
        as_leading_term is only allowed for results of .series()
        This is a wrapper to compute a series first.
        If skip_abs is true, the absolute term is assumed to be zero.
        (This is necessary because sometimes it cannot be simplified
        to zero without a lot of work, but is still known to be zero.
        See log._eval_nseries for an example.)
        If skip_log is true, log(x) is treated as an independent symbol.
        (This is needed for the gruntz algorithm.)
        """
        from sympy.series.gruntz import calculate_series
        from sympy import cancel
        if self.removeO() == 0:
            return self
        if logx is None:
            d = C.Dummy('logx')
            s = calculate_series(self, x, skip_abs, d).subs(d, C.log(x))
        else:
            s = calculate_series(self, x, skip_abs, logx)
        s = cancel(s)
        if skip_abs:
            s = expand_mul(s).as_independent(x)[1]
        return s.as_leading_term(x)

    @cacheit
    def as_leading_term(self, *symbols):
        """
        Returns the leading (nonzero) term of the series expansion of self.

        The _eval_as_leading_term routines are used to do this, and they must
        always return a non-zero value.

        Examples
        ========

        >>> from sympy.abc import x
        >>> (1 + x + x**2).as_leading_term(x)
        1
        >>> (1/x**2 + x + x**2).as_leading_term(x)
        x**(-2)

        """
        from sympy import powsimp
        if len(symbols) > 1:
            c = self
            for x in symbols:
                c = c.as_leading_term(x)
            return c
        elif not symbols:
            return self
        x = sympify(symbols[0])
        if not x.is_Symbol:
            raise ValueError('expecting a Symbol but got %s' % x)
        if x not in self.free_symbols:
            return self
        obj = self._eval_as_leading_term(x)
        if obj is not None:
            return powsimp(obj, deep=True, combine='exp')
        raise NotImplementedError('as_leading_term(%s, %s)' % (self, x))

    def _eval_as_leading_term(self, x):
        return self

    def as_coeff_exponent(self, x):
        """ ``c*x**e -> c,e`` where x can be any symbolic expression.
        """
        from sympy import collect
        s = collect(self, x)
        c, p = s.as_coeff_mul(x)
        if len(p) == 1:
            b, e = p[0].as_base_exp()
            if b == x:
                return c, e
        return s, S.Zero

    def leadterm(self, x):
        """
        Returns the leading term a*x**b as a tuple (a, b).

        Examples
        ========

        >>> from sympy.abc import x
        >>> (1+x+x**2).leadterm(x)
        (1, 0)
        >>> (1/x**2+x+x**2).leadterm(x)
        (1, -2)

        """
        c, e = self.as_leading_term(x).as_coeff_exponent(x)
        if x in c.free_symbols:
            from sympy.utilities.misc import filldedent
            raise ValueError(filldedent("""
                cannot compute leadterm(%s, %s). The coefficient
                should have been free of x but got %s""" % (self, x, c)))
        return c, e

    def as_coeff_Mul(self, rational=False):
        """Efficiently extract the coefficient of a product. """
        return S.One, self

    def as_coeff_Add(self):
        """Efficiently extract the coefficient of a summation. """
        return S.Zero, self

    ###################################################################################
    ##################### DERIVATIVE, INTEGRAL, FUNCTIONAL METHODS ####################
    ###################################################################################

    def diff(self, *symbols, **assumptions):
        new_symbols = map(sympify, symbols) # e.g. x, 2, y, z
        assumptions.setdefault("evaluate", True)
        return Derivative(self, *new_symbols, **assumptions)

    ###########################################################################
    ###################### EXPRESSION EXPANSION METHODS #######################
    ###########################################################################

    # Relevant subclasses should override _eval_expand_hint() methods.  See
    # the docstring of expand() for more info.

    def _eval_expand_complex(self, **hints):
        real, imag = self.as_real_imag(**hints)
        return real + S.ImaginaryUnit*imag

    @staticmethod
    def _expand_hint(expr, hint, deep=True, **hints):
        """
        Helper for ``expand()``.  Recursively calls ``expr._eval_expand_hint()``.

        Returns ``(expr, hit)``, where expr is the (possibly) expanded
        ``expr`` and ``hit`` is ``True`` if ``expr`` was truly expanded and
        ``False`` otherwise.
        """
        hit = False
        # XXX: Hack to support non-Basic args
        #              |
        #              V
        if deep and getattr(expr, 'args', ()) and not expr.is_Atom:
            sargs = []
            for arg in expr.args:
                arg, arghit = Expr._expand_hint(arg, hint, **hints)
                hit |= arghit
                sargs.append(arg)

            if hit:
                expr = expr.func(*sargs)

        if hasattr(expr, '_eval_expand_' + hint):
            newexpr = getattr(expr, '_eval_expand_' + hint)(**hints)
            if newexpr != expr:
                return (newexpr, True)
        return (expr, hit)

    @cacheit
    def expand(self, deep=True, modulus=None, power_base=True, power_exp=True, \
            mul=True, log=True, multinomial=True, basic=True, **hints):
        """
        Expand an expression using hints.

        See the docstring of the expand() function in sympy.core.function for
        more information.

        """
        from sympy.simplify.simplify import fraction

        hints.update(power_base=power_base, power_exp=power_exp, mul=mul, \
           log=log, multinomial=multinomial, basic=basic)

        expr = self
        if hints.pop('frac', False):
            n, d = [a.expand(deep=deep, modulus=modulus, **hints)
                    for a in fraction(self)]
            return n/d
        elif hints.pop('denom', False):
            n, d = fraction(self)
            return n/d.expand(deep=deep, modulus=modulus, **hints)
        elif hints.pop('numer', False):
            n, d = fraction(self)
            return n.expand(deep=deep, modulus=modulus, **hints)/d
        # Although the hints are sorted here, an earlier hint may get applied
        # at a given node in the expression tree before another because of how
        # the hints are applied.  e.g. expand(log(x*(y + z))) -> log(x*y +
        # x*z) because while applying log at the top level, log and mul are
        # applied at the deeper level in the tree so that when the log at the
        # upper level gets applied, the mul has already been applied at the
        # lower level.

        # Additionally, because hints are only applied once, the expression
        # may not be expanded all the way.   For example, if mul is applied
        # before multinomial, x*(x + 1)**2 won't be expanded all the way.  For
        # now, we just use a special case to make multinomial run before mul,
        # so that at least polynomials will be expanded all the way.  In the
        # future, smarter heuristics should be applied.
        # TODO: Smarter heuristics

        def _expand_hint_key(hint):
            """Make multinomial come before mul"""
            if hint == 'mul':
                return 'mulz'
            return hint

        for hint in sorted(hints.keys(), key=_expand_hint_key):
            use_hint = hints[hint]
            if use_hint:
                expr, hit = Expr._expand_hint(expr, hint, deep=deep, **hints)

        if modulus is not None:
            modulus = sympify(modulus)

            if not modulus.is_Integer or modulus <= 0:
                raise ValueError("modulus must be a positive integer, got %s" % modulus)

            terms = []

            for term in Add.make_args(expr):
                coeff, tail = term.as_coeff_Mul(rational=True)

                coeff %= modulus

                if coeff:
                    terms.append(coeff*tail)

            expr = Add(*terms)

        return expr

    ###########################################################################
    ################### GLOBAL ACTION VERB WRAPPER METHODS ####################
    ###########################################################################

    def integrate(self, *args, **kwargs):
        """See the integrate function in sympy.integrals"""
        from sympy.integrals import integrate
        return integrate(self, *args, **kwargs)

    def simplify(self, ratio=1.7, measure=None):
        """See the simplify function in sympy.simplify"""
        from sympy.simplify import simplify
        from sympy.core.function import count_ops
        measure = measure or count_ops
        return simplify(self, ratio, measure)

    def nsimplify(self, constants=[], tolerance=None, full=False):
        """See the nsimplify function in sympy.simplify"""
        from sympy.simplify import nsimplify
        return nsimplify(self, constants, tolerance, full)

    def separate(self, deep=False, force=False):
        """See the separate function in sympy.simplify"""
        from sympy.simplify import separate
        return separate(self, deep)

    def collect(self, syms, func=None, evaluate=True, exact=False, distribute_order_term=True):
        """See the collect function in sympy.simplify"""
        from sympy.simplify import collect
        return collect(self, syms, func, evaluate, exact, distribute_order_term)

    def together(self, *args, **kwargs):
        """See the together function in sympy.polys"""
        from sympy.polys import together
        return together(self, *args, **kwargs)

    def apart(self, x=None, **args):
        """See the apart function in sympy.polys"""
        from sympy.polys import apart
        return apart(self, x, **args)

    def ratsimp(self):
        """See the ratsimp function in sympy.simplify"""
        from sympy.simplify import ratsimp
        return ratsimp(self)

    def trigsimp(self, deep=False, recursive=False):
        """See the trigsimp function in sympy.simplify"""
        from sympy.simplify import trigsimp
        return trigsimp(self, deep, recursive)

    def radsimp(self):
        """See the radsimp function in sympy.simplify"""
        from sympy.simplify import radsimp
        return radsimp(self)

    def powsimp(self, deep=False, combine='all'):
        """See the powsimp function in sympy.simplify"""
        from sympy.simplify import powsimp
        return powsimp(self, deep, combine)

    def combsimp(self):
        """See the combsimp function in sympy.simplify"""
        from sympy.simplify import combsimp
        return combsimp(self)

    def factor(self, *gens, **args):
        """See the factor() function in sympy.polys.polytools"""
        from sympy.polys import factor
        return factor(self, *gens, **args)

    def refine(self, assumption=True):
        """See the refine function in sympy.assumptions"""
        from sympy.assumptions import refine
        return refine(self, assumption)

    def cancel(self, *gens, **args):
        """See the cancel function in sympy.polys"""
        from sympy.polys import cancel
        return cancel(self, *gens, **args)

    def invert(self, g):
        """See the invert function in sympy.polys"""
        from sympy.polys import invert
        return invert(self, g)

    def round(self, p=0):
        """Return x rounded to the given decimal place.

        If a complex number would results, apply round to the real
        and imaginary components of the number.

        Examples
        ========
        >>> from sympy import pi, E, I, S, Add, Mul, Number
        >>> S(10.5).round()
        11.
        >>> pi.round()
        3.
        >>> pi.round(2)
        3.14
        >>> (2*pi + E*I).round()              #doctest: +SKIP
        6. + 3.*I

        The round method has a chopping effect:

        >>> (2*pi + I/10).round()
        6.
        >>> (pi/10 + 2*I).round()             #doctest: +SKIP
        2.*I
        >>> (pi/10 + E*I).round(2)
        0.31 + 2.72*I

        Notes
        =====

        Do not confuse the Python builtin function, round, with the
        SymPy method of the same name. The former always returns a float
        (or raises an error if applied to a complex value) while the
        latter returns either a Number or a complex number:

        >>> isinstance(round(S(123), -2), Number)
        False
        >>> isinstance(S(123).round(-2), Number)
        True
        >>> isinstance((3*I).round(), Mul)
        True
        >>> isinstance((1 + 3*I).round(), Add)
        True

        """
        from sympy.functions.elementary.exponential import log

        x = self
        if not x.is_number:
            raise TypeError('%s is not a number' % x)
        if not x.is_real:
            i, r = x.as_real_imag()
            return i.round(p) + S.ImaginaryUnit*r.round(p)
        if not x:
            return x
        p = int(p)

        precs = [f._prec for f in x.atoms(C.Float)]
        dps = prec_to_dps(max(precs)) if precs else None

        mag_first_dig = _mag(x)
        allow = digits_needed = mag_first_dig + p
        if dps is not None and allow > dps:
            allow = dps
        mag = Pow(10, p) # magnitude needed to bring digit p to units place
        x += 1/(2*mag) # add the half for rounding
        i10 = 10*mag*x.n((dps if dps is not None else digits_needed) + 1)
        rv = Integer(i10)//10
        q = 1
        if p > 0:
            q = mag
        elif p < 0:
            rv /= mag
        rv = Rational(rv, q)
        if rv.is_Integer:
            # use str or else it won't be a float
            return C.Float(str(rv), digits_needed)
        else:
            return C.Float(rv, allow)

class AtomicExpr(Atom, Expr):
    """
    A parent class for object which are both atoms and Exprs.

    For example: Symbol, Number, Rational, Integer, ...
    But not: Add, Mul, Pow, ...
    """

    is_Atom = True

    __slots__ = []

    def _eval_derivative(self, s):
        if self == s:
            return S.One
        return S.Zero

    def _eval_is_polynomial(self, syms):
        return True

    def _eval_is_rational_function(self, syms):
        return True

    def _eval_nseries(self, x, n, logx):
        return self

def _mag(x):
    """Return integer ``i`` such that .1 <= x/10**i < 1

    Examples
    ========
    >>> from sympy.core.expr import _mag
    >>> from sympy import Float
    >>> _mag(Float(.1))
    0
    >>> _mag(Float(.01))
    -1
    >>> _mag(Float(1234))
    4
    """
    from math import log10, ceil, log
    xpos = abs(x.n())
    if not xpos:
        return S.Zero
    try:
        mag_first_dig = int(ceil(log10(xpos)))
    except (ValueError, OverflowError):
        mag_first_dig = int(ceil(C.Float(mpf_log(xpos._mpf_, 53))/log(10)))
    # check that we aren't off by 1
    if (xpos/10**mag_first_dig) >= 1:
        assert 1 <= (xpos/10**mag_first_dig) < 10
        mag_first_dig += 1
    return mag_first_dig

from mul import Mul
from add import Add
from power import Pow
from function import Derivative, expand_mul
from mod import Mod
from exprtools import factor_terms
from numbers import Integer, Rational<|MERGE_RESOLUTION|>--- conflicted
+++ resolved
@@ -328,9 +328,6 @@
             a, c, b, d = re_min, re_max, im_min, im_max
             reps = dict(zip(free, [random_complex_number(a, b, c, d, rational=True)
                            for zi in free]))
-<<<<<<< HEAD
-            nmag = abs(self.evalf(2, subs=reps))
-=======
             try:
                 nmag = abs(self.evalf(2, subs=reps))
             except TypeError:
@@ -340,7 +337,6 @@
                 # e.g. when calculating n! negative values for n should not
                 # be used
                 return None
->>>>>>> bc35cf9e
         else:
             reps = {}
             nmag = abs(self.evalf(2))
