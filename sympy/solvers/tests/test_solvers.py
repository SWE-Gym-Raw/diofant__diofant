from sympy import (
    Abs, And, Derivative, Dummy, Eq, Float, Function, Gt, I, Integral,
    LambertW, Lt, Matrix, Or, Poly, Q, Rational, S, Symbol, Wild, acos,
    asin, atan, atanh, cos, cosh, diff, exp, expand, im, log, pi, re, sin,
    sinh, solve, solve_linear, sqrt, sstr, symbols, sympify, tan, tanh)
from sympy.abc import a, b, c, d, k, h, p, x, y, z, t
from sympy.core.function import nfloat
from sympy.solvers import solve_linear_system, solve_linear_system_LU, \
    solve_undetermined_coeffs
from sympy.solvers.solvers import _invert, unrad, checksol, posify

from sympy.utilities.pytest import XFAIL, raises, skip


def NS(e, n=15, **options):
    return sstr(sympify(e).evalf(n, **options), full_prec=True)


def test_swap_back():
    f, g = map(Function, 'fg')
    fx, gx = f(x), g(x)
    assert solve([fx + y - 2, fx - gx - 5], fx, y, gx) == \
        {fx: gx + 5, y: -gx - 3}
    assert solve(fx + gx*x - 2, [fx, gx]) == {fx: 2, gx: 0}
    assert solve(fx + gx**2*x - y, [fx, gx]) == [{fx: y - gx**2*x}]
    assert solve([f(1) - 2, x + 2]) == [{x: -2, f(1): 2}]


def guess_solve_strategy(eq, symbol):
    try:
        solve(eq, symbol)
        return True
    except (TypeError, NotImplementedError):
        return False


def test_guess_poly():
    # polynomial equations
    assert guess_solve_strategy( S(4), x )  # == GS_POLY
    assert guess_solve_strategy( x, x )  # == GS_POLY
    assert guess_solve_strategy( x + a, x )  # == GS_POLY
    assert guess_solve_strategy( 2*x, x )  # == GS_POLY
    assert guess_solve_strategy( x + sqrt(2), x)  # == GS_POLY
    assert guess_solve_strategy( x + 2**Rational(1, 4), x)  # == GS_POLY
    assert guess_solve_strategy( x**2 + 1, x )  # == GS_POLY
    assert guess_solve_strategy( x**2 - 1, x )  # == GS_POLY
    assert guess_solve_strategy( x*y + y, x )  # == GS_POLY
    assert guess_solve_strategy( x*exp(y) + y, x)  # == GS_POLY
    assert guess_solve_strategy(
        (x - y**3)/(y**2*sqrt(1 - y**2)), x)  # == GS_POLY


def test_guess_poly_cv():
    # polynomial equations via a change of variable
    assert guess_solve_strategy( sqrt(x) + 1, x )  # == GS_POLY_CV_1
    assert guess_solve_strategy(
        x**Rational(1, 3) + sqrt(x) + 1, x )  # == GS_POLY_CV_1
    assert guess_solve_strategy( 4*x*(1 - sqrt(x)), x )  # == GS_POLY_CV_1

    # polynomial equation multiplying both sides by x**n
    assert guess_solve_strategy( x + 1/x + y, x )  # == GS_POLY_CV_2


def test_guess_rational_cv():
    # rational functions
    assert guess_solve_strategy( (x + 1)/(x**2 + 2), x)  # == GS_RATIONAL
    assert guess_solve_strategy(
        (x - y**3)/(y**2*sqrt(1 - y**2)), y)  # == GS_RATIONAL_CV_1

    # rational functions via the change of variable y -> x**n
    assert guess_solve_strategy( (sqrt(x) + 1)/(x**Rational(1, 3) + sqrt(x) + 1), x ) \
        #== GS_RATIONAL_CV_1


def test_guess_transcendental():
    #transcendental functions
    assert guess_solve_strategy( exp(x) + 1, x )  # == GS_TRANSCENDENTAL
    assert guess_solve_strategy( 2*cos(x) - y, x )  # == GS_TRANSCENDENTAL
    assert guess_solve_strategy(
        exp(x) + exp(-x) - y, x )  # == GS_TRANSCENDENTAL
    assert guess_solve_strategy(3**x - 10, x)  # == GS_TRANSCENDENTAL
    assert guess_solve_strategy(-3**x + 10, x)  # == GS_TRANSCENDENTAL

    assert guess_solve_strategy(a*x**b - y, x)  # == GS_TRANSCENDENTAL


def test_solve_args():
    #implicit symbol to solve for
    assert set(solve(x**2 - 4)) == set([S(2), -S(2)])
    assert solve([x + y - 3, x - y - 5]) == {x: 4, y: -1}
    #no symbol to solve for
    assert solve(42) == []
    assert solve([1, 2]) == []
    #unordered symbols
    #only 1
    assert solve(y - 3, set([y])) == [3]
    #more than 1
    assert solve(y - 3, set([x, y])) == [{y: 3}]
    #multiple symbols: take the first linear solution
    assert solve(x + y - 3, [x, y]) == [{x: 3 - y}]
    # unless it is an undetermined coefficients system
    assert solve(a + b*x - 2, [a, b]) == {a: 2, b: 0}
    assert solve(a*x**2 + b*x + c -
                ((x - h)**2 + 4*p*k)/4/p,
                [h, p, k], exclude=[a, b, c], dict=True) == \
        [{k: (4*a*c - b**2)/(4*a), h: -b/(2*a), p: 1/(4*a)}]
    # failing undetermined system
    assert solve(a*x + b**2/(x + 4) - 3*x - 4/x, a, b) == \
        [{a: (-b**2*x + 3*x**3 + 12*x**2 + 4*x + 16)/(x**2*(x + 4))}]
    # failed single equation
    assert solve(1/(1/x - y + exp(y))) == []
    raises(
        NotImplementedError, lambda: solve(exp(x) + sin(x) + exp(y) + sin(y)))
    # failed system
    # --  when no symbols given, 1 fails
    assert solve([y, exp(x) + x]) == [{x: -LambertW(1), y: 0}]
    #     both fail
    assert solve(
        (exp(x) - x, exp(y) - y)) == [{x: -LambertW(-1), y: -LambertW(-1)}]
    # --  when symbols given
    solve([y, exp(x) + x], x, y) == [(-LambertW(1), 0)]
    #symbol is a number
    assert solve(x**2 - pi, pi) == [x**2]
    # no equations
    assert solve([], [x]) == []
    # overdetermined system
    # - nonlinear
    assert solve([(x + y)**2 - 4, x + y - 2]) == [{x: -y + 2}]
    # - linear
    assert solve((x + y - 2, 2*x + 2*y - 4)) == {x: -y + 2}


def test_solve_polynomial1():
    assert solve(3*x - 2, x) == [Rational(2, 3)]
    assert solve(Eq(3*x, 2), x) == [Rational(2, 3)]

    assert set(solve(x**2 - 1, x)) == set([-S(1), S(1)])
    assert set(solve(Eq(x**2, 1), x)) == set([-S(1), S(1)])

    assert solve(x - y**3, x) == [y**3]
    assert set(solve(x - y**3, y)) == set([
        (-x**Rational(1, 3))/2 + I*sqrt(3)*x**Rational(1, 3)/2,
        x**Rational(1, 3),
        (-x**Rational(1, 3))/2 - I*sqrt(3)*x**Rational(1, 3)/2,
    ])

    a11, a12, a21, a22, b1, b2 = symbols('a11,a12,a21,a22,b1,b2')

    assert solve([a11*x + a12*y - b1, a21*x + a22*y - b2], x, y) == \
        {
            x: (a22*b1 - a12*b2)/(a11*a22 - a12*a21),
            y: (a11*b2 - a21*b1)/(a11*a22 - a12*a21),
        }

    solution = {y: S.Zero, x: S.Zero}

    assert solve((x - y, x + y), x, y ) == solution
    assert solve((x - y, x + y), (x, y)) == solution
    assert solve((x - y, x + y), [x, y]) == solution

    assert set(solve(x**3 - 15*x - 4, x)) == set([
        -2 + 3**Rational(1, 2),
        S(4),
        -2 - 3**Rational(1, 2)
    ])

    assert set(solve((x**2 - 1)**2 - a, x)) == \
        set([sqrt(1 + sqrt(a)), -sqrt(1 + sqrt(a)),
             sqrt(1 - sqrt(a)), -sqrt(1 - sqrt(a))])


def test_solve_polynomial2():
    assert solve(4, x) == []


def test_solve_polynomial_cv_1a():
    """
    Test for solving on equations that can be converted to a polynomial equation
    using the change of variable y -> x**Rational(p, q)
    """
    assert solve( sqrt(x) - 1, x) == [1]
    assert solve( sqrt(x) - 2, x) == [4]
    assert solve( x**Rational(1, 4) - 2, x) == [16]
    assert solve( x**Rational(1, 3) - 3, x) == [27]
    assert solve(sqrt(x) + x**Rational(1, 3) + x**Rational(1, 4), x) == [0]


def test_solve_polynomial_cv_1b():
    assert set(solve(4*x*(1 - a*sqrt(x)), x)) == set([S(0), 1/a**2])
    assert set(solve(x * (x**(S(1)/3) - 3), x)) == set([S(0), S(27)])


def test_solve_polynomial_cv_2():
    """
    Test for solving on equations that can be converted to a polynomial equation
    multiplying both sides of the equation by x**m
    """
    assert solve(x + 1/x - 1, x) in \
        [[ Rational(1, 2) + I*sqrt(3)/2, Rational(1, 2) - I*sqrt(3)/2],
         [ Rational(1, 2) - I*sqrt(3)/2, Rational(1, 2) + I*sqrt(3)/2]]


def test_solve_rational():
    """Test solve for rational functions"""
    assert solve( ( x - y**3 )/( (y**2)*sqrt(1 - y**2) ), x) == [y**3]


def test_linear_system():
    x, y, z, t, n = symbols('x, y, z, t, n')

    assert solve([x - 1, x - y, x - 2*y, y - 1], [x, y]) == []

    assert solve([x - 1, x - y, x - 2*y, x - 1], [x, y]) == []
    assert solve([x - 1, x - 1, x - y, x - 2*y], [x, y]) == []

    assert solve([x + 5*y - 2, -3*x + 6*y - 15], x, y) == {x: -3, y: 1}

    M = Matrix([[0, 0, n*(n + 1), (n + 1)**2, 0],
                [n + 1, n + 1, -2*n - 1, -(n + 1), 0],
                [-1, 0, 1, 0, 0]])

    assert solve_linear_system(M, x, y, z, t) == \
        {y: 0, z: t*(-n - 1)/n, x: t*(-n - 1)/n}

    assert solve([x + y + z + t, -z - t], x, y, z, t) == {x: -y, z: -t}


def test_linear_system_function():
    a = Function('a')
    assert solve([a(0, 0) + a(0, 1) + a(1, 0) + a(1, 1), -a(1, 0) - a(1, 1)],
        a(0, 0), a(0, 1), a(1, 0), a(1, 1)) == {a(1, 0): -a(1, 1), a(0, 0): -a(0, 1)}


def test_linear_systemLU():
    n = Symbol('n')

    M = Matrix([[1, 2, 0, 1], [1, 3, 2*n, 1], [4, -1, n**2, 1]])

    assert solve_linear_system_LU(M, [x, y, z]) == {z: -3/(n**2 + 18*n),
                                                  x: 1 - 12*n/(n**2 + 18*n),
                                                  y: 6*n/(n**2 + 18*n)}

# Note: multiple solutions exist for some of these equations, so the tests
# should be expected to break if the implementation of the solver changes
# in such a way that a different branch is chosen


def test_tsolve():
    assert solve(exp(x) - 3, x) == [log(3)]
    assert set(solve((a*x + b)*(exp(x) - 3), x)) == set([-b/a, log(3)])
    assert solve(cos(x) - y, x) == [acos(y)]
    assert solve(2*cos(x) - y, x) == [acos(y/2)]
    assert set(solve(Eq(cos(x), sin(x)), x)) == set([-3*pi/4, pi/4])

    assert set(solve(exp(x) + exp(-x) - y, x)) in [set([
        log(y/2 - sqrt(y**2 - 4)/2),
        log(y/2 + sqrt(y**2 - 4)/2),
    ]), set([
        log(y - sqrt(y**2 - 4)) - log(2),
        log(y + sqrt(y**2 - 4)) - log(2)])]
    assert solve(exp(x) - 3, x) == [log(3)]
    assert solve(Eq(exp(x), 3), x) == [log(3)]
    assert solve(log(x) - 3, x) == [exp(3)]
    assert solve(sqrt(3*x) - 4, x) == [Rational(16, 3)]
    assert solve(3**(x + 2), x) == []
    assert solve(3**(2 - x), x) == []
    assert solve(x + 2**x, x) == [-LambertW(log(2))/log(2)]
    assert solve(3*x + 5 + 2**(-5*x + 3), x) in [
        [-((25*log(2) - 3*LambertW(-10240*2**(Rational(1, 3))*log(
            2)/3))/(15*log(2)))],
        [-Rational(5, 3) + LambertW(
            log(2**(-10240*2**(Rational(1, 3))/3)))/(5*log(2))],
        [-Rational(
            5, 3) + LambertW(-10240*2**Rational(1, 3)*log(2)/3)/(5*log(2))],
        [(-25*log(2) + 3*LambertW(-10240*2**(Rational(1, 3))*log(2)
          /3))/(15*log(2))],
        [-((25*log(2) - 3*LambertW(-10240*2**(Rational(1, 3))*log(
            2)/3)))/(15*log(2))],
        [-(25*log(2) - 3*LambertW(log(2**(-10240*2**Rational(1, 3)/
           3))))/(15*log(2))],
        [(25*log(2) - 3*LambertW(log(2**(-10240*2**Rational(1, 3)/
          3))))/(-15*log(2))]
    ]
    assert solve(5*x - 1 + 3*exp(2 - 7*x), x) == \
        [Rational(1, 5) + LambertW(-21*exp(Rational(3, 5))/5)/7]
    assert solve(2*x + 5 + log(3*x - 2), x) == \
        [Rational(2, 3) + LambertW(2*exp(-Rational(19, 3))/3)/2]
    assert solve(3*x + log(4*x), x) == [LambertW(Rational(3, 4))/3]
    assert set(solve((2*x + 8)*(8 + exp(x)), x)) == set([S(-4), log(8) + pi*I])
    eq = 2*exp(3*x + 4) - 3
    ans = solve(eq, x)  # this generated a failure in flatten
    assert len(ans) == 3 and all(eq.subs(x, a).n(chop=True) == 0 for a in ans)
    assert solve(2*log(3*x + 4) - 3, x) == [(exp(Rational(3, 2)) - 4)/3]
    assert solve(exp(x) + 1, x) == [pi*I]
    assert solve(x**2 - 2**x, x) == [2]
    assert solve(x**3 - 3**x, x) == [-3*LambertW(-log(3)/3)/log(3)]

    A = -7*2**Rational(4, 5)*6**Rational(1, 5)*log(7)/10
    B = -7*3**Rational(1, 5)*log(7)/5

    result = solve(2*(3*x + 4)**5 - 6*7**(3*x + 9), x)

    assert len(result) == 1 and expand(result[0]) in [
        Rational(-4, 3) - 5/log(7)/3*LambertW(A),
        Rational(-4, 3) - 5/log(7)/3*LambertW(B),
    ]

    assert solve(z*cos(x) - y, x) == [acos(y/z)]
    assert solve(z*cos(2*x) - y, x) == [acos(y/z)/2]
    assert solve(z*cos(sin(x)) - y, x) == [asin(acos(y/z))]

    assert solve(z*cos(x), x) == [acos(0)]

    # issue #1409
    assert solve(y - b*x/(a + x), x) in [[-a*y/(y - b)], [a*y/(b - y)]]
    assert solve(y - b*exp(a/x), x) == [a/log(y/b)]
    # issue #1408
    assert solve(y - b/(1 + a*x), x) in [[(b - y)/(a*y)], [-((y - b)/(a*y))]]
    # issue #1407
    assert solve(y - a*x**b, x) == [(y/a)**(1/b)]
    # issue #1406
    assert solve(z**x - y, x) == [log(y)/log(z)]
    # issue #1405
    assert solve(2**x - 10, x) == [log(10)/log(2)]


def test_solve_for_functions_derivatives():
    t = Symbol('t')
    x = Function('x')(t)
    y = Function('y')(t)
    a11, a12, a21, a22, b1, b2 = symbols('a11,a12,a21,a22,b1,b2')

    soln = solve([a11*x + a12*y - b1, a21*x + a22*y - b2], x, y)
    assert soln == {
        x: (a22*b1 - a12*b2)/(a11*a22 - a12*a21),
        y: (a11*b2 - a21*b1)/(a11*a22 - a12*a21),
    }

    assert solve(x - 1, x) == [1]
    assert solve(3*x - 2, x) == [Rational(2, 3)]

    soln = solve([a11*x.diff(t) + a12*y.diff(t) - b1, a21*x.diff(t) +
            a22*y.diff(t) - b2], x.diff(t), y.diff(t))
    assert soln == { y.diff(t): (a11*b2 - a21*b1)/(a11*a22 - a12*a21),
            x.diff(t): (a22*b1 - a12*b2)/(a11*a22 - a12*a21) }

    assert solve(x.diff(t) - 1, x.diff(t)) == [1]
    assert solve(3*x.diff(t) - 2, x.diff(t)) == [Rational(2, 3)]

    eqns = set((3*x - 1, 2*y - 4))
    assert solve(eqns, set((x, y))) == { x: Rational(1, 3), y: 2 }
    x = Symbol('x')
    f = Function('f')
    F = x**2 + f(x)**2 - 4*x - 1
    assert solve(F.diff(x), diff(f(x), x)) == [(-x + 2)/f(x)]

    # Mixed cased with a Symbol and a Function
    x = Symbol('x')
    y = Function('y')(t)

    soln = solve([a11*x + a12*y.diff(t) - b1, a21*x +
            a22*y.diff(t) - b2], x, y.diff(t))
    assert soln == { y.diff(t): (a11*b2 - a21*b1)/(a11*a22 - a12*a21),
            x: (a22*b1 - a12*b2)/(a11*a22 - a12*a21) }


def test_issue626():
    f = Function('f')
    F = x**2 + f(x)**2 - 4*x - 1
    e = F.diff(x)
    assert solve(e, f(x).diff(x)) in [[(2 - x)/f(x)], [-((x - 2)/f(x))]]


def test_solve_linear():
    w = Wild('w')
    assert solve_linear(x, x) == (0, 1)
    assert solve_linear(x, y - 2*x) in [(x, y/3), (y, 3*x)]
    assert solve_linear(x, y - 2*x, exclude=[x]) == (y, 3*x)
    assert solve_linear(3*x - y, 0) in [(x, y/3), (y, 3*x)]
    assert solve_linear(3*x - y, 0, [x]) == (x, y/3)
    assert solve_linear(3*x - y, 0, [y]) == (y, 3*x)
    assert solve_linear(x**2/y, 1) == (y, x**2)
    assert solve_linear(w, x) in [(w, x), (x, w)]
    assert solve_linear(cos(x)**2 + sin(x)**2 + 2 + y) == \
        (y, -2 - cos(x)**2 - sin(x)**2)
    assert solve_linear(cos(x)**2 + sin(x)**2 + 2 + y, symbols=[x]) == (0, 1)
    assert solve_linear(Eq(x, 3)) == (x, 3)
    assert solve_linear(1/(1/x - 2)) == (0, 0)
    assert solve_linear((x + 1)*exp(-x), symbols=[x]) == (x + 1, exp(x))
    assert solve_linear((x + 1)*exp(x), symbols=[x]) == ((x + 1)*exp(x), 1)
    assert solve_linear(x*exp(-x**2), symbols=[x]) == (0, 0)
    raises(ValueError, lambda: solve_linear(Eq(x, 3), 3))


def test_solve_undetermined_coeffs():
    assert solve_undetermined_coeffs(a*x**2 + b*x**2 + b*x + 2*c*x + c + 1, [a, b, c], x) == \
        {a: -2, b: 2, c: -1}
    # Test that rational functions work
    assert solve_undetermined_coeffs(a/x + b/(x + 1) - (2*x + 1)/(x**2 + x), [a, b], x) == \
        {a: 1, b: 1}
    # Test cancellation in rational functions
    assert solve_undetermined_coeffs(((c + 1)*a*x**2 + (c + 1)*b*x**2 +
    (c + 1)*b*x + (c + 1)*2*c*x + (c + 1)**2)/(c + 1), [a, b, c], x) == \
        {a: -2, b: 2, c: -1}


def test_solve_inequalities():
    system = [Lt(x**2 - 2, 0), Gt(x**2 - 1, 0)]

    assert solve(system) == \
        And(Or(And(Lt(-sqrt(2), re(x)), Lt(re(x), -1)),
               And(Lt(1, re(x)), Lt(re(x), sqrt(2)))), Eq(im(x), 0))
    assert solve(system, assume=Q.real(x)) == \
        Or(And(Lt(-sqrt(2), x), Lt(x, -1)), And(Lt(1, x), Lt(x, sqrt(2))))


def test_issue_1694():
    assert solve(1/x) == []
    assert solve(x*(1 - 5/x)) == [5]
    assert solve(x + sqrt(x) - 2) == [1]
    assert solve(-(1 + x)/(2 + x)**2 + 1/(2 + x)) == []
    assert solve(-x**2 - 2*x + (x + 1)**2 - 1) == []
    assert solve((x/(x + 1) + 3)**(-2)) == []
    assert solve(x/sqrt(x**2 + 1), x) == [0]
    assert solve(exp(x) - y, x) == [log(y)]
    assert solve(exp(x)) == []
    assert solve(x**2 + x + sin(y)**2 + cos(y)**2 - 1, x) in [[0, -1], [-1, 0]]
    eq = 4*3**(5*x + 2) - 7
    ans = solve(eq, x)
    assert len(ans) == 5 and all(eq.subs(x, a).n(chop=True) == 0 for a in ans)
    assert solve(log(x**2) - y**2/exp(x), x, y, set=True) == \
        ([y], set([
            (-sqrt(exp(x)*log(x**2)),),
            (sqrt(exp(x)*log(x**2)),)]))
    assert solve(
        x**2*z**2 - z**2*y**2) in ([{x: y}, {x: -y}], [{x: -y}, {x: y}])
    assert solve((x - 1)/(1 + 1/(x - 1))) == []
    assert solve(x**(y*z) - x, x) == [1]
    raises(NotImplementedError, lambda: solve(log(x) - exp(x), x))

    # 2072
    assert solve(sqrt(x)) == solve(sqrt(x**3)) == [0]
    assert solve(sqrt(x - 1)) == [1]
    # 1363
    a = Symbol('a')
    assert solve(-3*a/sqrt(x), x) == []
    # 1387
    assert solve(2*x/(x + 2) - 1, x) == [2]
    # 1397
    assert set(solve((x**2/(7 - x)).diff(x))) == set([S(0), S(14)])
    # 1596
    f = Function('f')
    assert solve((3 - 5*x/f(x))*f(x), f(x)) == [5*x/3]
    # 1398
    assert solve(1/(5 + x)**(S(1)/5) - 9, x) == [-295244/S(59049)]

    assert solve(sqrt(x) + sqrt(sqrt(x)) - 4) == [-9*sqrt(17)/2 + 49*S.Half]
    assert set(solve(Poly(sqrt(exp(x)) + sqrt(exp(-x)) - 4))) in \
        [
            set([2*log(-sqrt(3) + 2), 2*log(sqrt(3) + 2)]),
            set([log(-4*sqrt(3) + 7), log(4*sqrt(3) + 7)]),
        ]
    assert set(solve(Poly(exp(x) + exp(-x) - 4))) == \
        set([log(-sqrt(3) + 2), log(sqrt(3) + 2)])
    assert set(solve(x**y + x**(2*y) - 1, x)) == \
        set([(-S.Half + sqrt(5)/2)**(1/y), (-S.Half - sqrt(5)/2)**(1/y)])

    assert solve(exp(x/y)*exp(-z/y) - 2, y) == [(x - z)/log(2)]
    assert solve(
        x**z*y**z - 2, z) in [[log(2)/(log(x) + log(y))], [log(2)/(log(x*y))]]
    # if you do inversion too soon then multiple roots as for the following will
    # be missed, e.g. if exp(3*x) = exp(3) -> 3*x = 3
    E = S.Exp1
    assert set(solve(exp(3*x) - exp(3), x)) == \
        set([S(1), log(-E/2 - sqrt(3)*E*I/2), log(-E/2 + sqrt(3)*E*I/2)])


def test_issue_2098():
    x = Symbol('x', real=True)
    assert solve(x**2 + 1, x) == []
    n = Symbol('n', integer=True, positive=True)
    assert solve((n - 1)*(n + 2)*(2*n - 1), n) == [1]
    x = Symbol('x', positive=True)
    y = Symbol('y')
    assert solve([x + 5*y - 2, -3*x + 6*y - 15], x, y) == []
                 # not {x: -3, y: 1} b/c x is positive
    # The solution following should not contain (-sqrt(2), sqrt(2))
    assert solve((x + y)*n - y**2 + 2, x, y) == [(sqrt(2), -sqrt(2))]
    y = Symbol('y', positive=True)
    # The solution following should not contain {y: -x*exp(x/2)}
    assert solve(x**2 - y**2/exp(x), y, x) == [{y: x*exp(x/2)}]
    assert solve(x**2 - y**2/exp(x), x, y) == [{x: 2*LambertW(y/2)}]
    x, y, z = symbols('x y z', positive=True)
    assert solve(z**2*x**2 - z**2*y**2/exp(x), y, x, z) == [{y: x*exp(x/2)}]


@XFAIL
def test_failing():
    # better Lambert detection is needed if the expression is expanded
    # this case has a double generator: (7**x, x); this will pass if the
    # x-terms are factored
    assert solve((2*(3*x + 4)**5 - 6*7**(3*x + 9)).expand(), x)


def test_checking():
    assert set(
        solve(x*(x - y/x), x, check=False)) == set([sqrt(y), S(0), -sqrt(y)])
    assert set(solve(x*(x - y/x), x, check=True)) == set([sqrt(y), -sqrt(y)])
    # {x: 0, y: 4} sets denominator to 0 in the following so system should return None
    assert solve((1/(1/x + 2), 1/(y - 3) - 1)) == []
    # 0 sets denominator of 1/x to zero so None is returned
    assert solve(1/(1/x + 2)) == []


def test_issue_1572_1364_1368():
    assert solve((sqrt(x**2 - 1) - 2)) in ([sqrt(5), -sqrt(5)],
                                           [-sqrt(5), sqrt(5)])
    assert set(solve((2**exp(y**2/x) + 2)/(x**2 + 15), y)) == set([
        -sqrt(x)*sqrt(-log(log(2)) + log(log(2) + I*pi)),
        sqrt(x)*sqrt(-log(log(2)) + log(log(2) + I*pi))])

    C1, C2 = symbols('C1 C2')
    f = Function('f')
    assert solve(C1 + C2/x**2 - exp(-f(x)), f(x)) == [log(x**2/(C1*x**2 + C2))]
    a = Symbol('a')
    E = S.Exp1
    assert solve(1 - log(a + 4*x**2), x) in (
        [-sqrt(-a + E)/2, sqrt(-a + E)/2],
        [sqrt(-a + E)/2, -sqrt(-a + E)/2]
    )
    assert solve(log(a**(-3) - x**2)/a, x) in (
        [-sqrt(-1 + a**(-3)), sqrt(-1 + a**(-3))],
        [sqrt(-1 + a**(-3)), -sqrt(-1 + a**(-3))],)
    assert solve(1 - log(a + 4*x**2), x) in (
        [-sqrt(-a + E)/2, sqrt(-a + E)/2],
        [sqrt(-a + E)/2, -sqrt(-a + E)/2],)
    assert set(solve((
        a**2 + 1) * (sin(a*x) + cos(a*x)), x)) == set([-pi/(4*a), 3*pi/(4*a)])
    assert solve(3 - (sinh(a*x) + cosh(a*x)), x) == [2*atanh(S.Half)/a]
    assert set(solve(3 - (sinh(a*x) + cosh(a*x)**2), x)) == \
        set([
            2*atanh(-1 + sqrt(2))/a,
            2*atanh(S(1)/2 + sqrt(5)/2)/a,
            2*atanh(-sqrt(2) - 1)/a,
            2*atanh(-sqrt(5)/2 + S(1)/2)/a
             ])
    assert solve(atan(x) - 1) == [tan(1)]


def test_issue_2033():
    r, t = symbols('r,t')
    assert set(solve([r - x**2 - y**2, tan(t) - y/x], [x, y])) == \
        set([
            (-sqrt(r*tan(t)**2/(tan(t)**2 + 1))/tan(t),
        -sqrt(r*tan(t)**2/(tan(t)**2 + 1))),
        (sqrt(r*tan(t)**2/(tan(t)**2 + 1))/tan(t),
        sqrt(r*tan(t)**2/(tan(t)**2 + 1)))])
    assert solve([exp(x) - sin(y), 1/y - 3], [x, y]) == \
        [(log(sin(S(1)/3)), S(1)/3)]
    assert solve([exp(x) - sin(y), 1/exp(y) - 3], [x, y]) == \
        [(log(-sin(log(3))), -log(3))]
    assert set(solve([exp(x) - sin(y), y**2 - 4], [x, y])) == \
        set([(log(-sin(2)), -S(2)), (log(sin(2)), S(2))])
    eqs = [exp(x)**2 - sin(y) + z**2, 1/exp(y) - 3]
    assert solve(eqs, set=True) == \
        ([x, y], set([
        (log(-sqrt(-z**2 - sin(log(3)))), -log(3)),
        (log(sqrt(-z**2 - sin(log(3)))), -log(3))]))
    assert solve(eqs, x, z, set=True) == \
        ([x], set([
        (log(-sqrt(-z**2 + sin(y))),),
        (log(sqrt(-z**2 + sin(y))),)]))
    assert set(solve(eqs, x, y)) == \
        set([
            (log(-sqrt(-z**2 - sin(log(3)))), -log(3)),
        (log(sqrt(-z**2 - sin(log(3)))), -log(3))])
    assert set(solve(eqs, y, z)) == \
        set([
            (-log(3), -sqrt(-exp(2*x) - sin(log(3)))),
        (-log(3), sqrt(-exp(2*x) - sin(log(3))))])
    eqs = [exp(x)**2 - sin(y) + z, 1/exp(y) - 3]
    assert solve(eqs, set=True) == ([x, y], set(
        [
        (log(-sqrt(-z - sin(log(3)))), -log(3)),
            (log(sqrt(-z - sin(log(3)))), -log(3))]))
    assert solve(eqs, x, z, set=True) == ([x], set(
        [
        (log(-sqrt(-z + sin(y))),),
            (log(sqrt(-z + sin(y))),)]))
    assert set(solve(eqs, x, y)) == set(
        [
            (log(-sqrt(-z - sin(log(3)))), -log(3)),
            (log(sqrt(-z - sin(log(3)))), -log(3))])
    assert solve(eqs, z, y) == \
        [(-exp(2*x) - sin(log(3)), -log(3))]
    assert solve((sqrt(x**2 + y**2) - sqrt(10), x + y - 4), set=True) == (
        [x, y], set([(S(1), S(3)), (S(3), S(1))]))
    assert set(solve((sqrt(x**2 + y**2) - sqrt(10), x + y - 4), x, y)) == \
        set([(S(1), S(3)), (S(3), S(1))])


def test_issue_2236():
    lam, a0, conc = symbols('lam a0 conc')
    eqs = [lam + 2*y - a0*(1 - x/2)*x - 0.005*x/2*x,
           a0*(1 - x/2)*x - 1*y - 0.743436700916726*y,
           x + y - conc]
    sym = [x, y, a0]
    # there are 4 solutions but only two are valid
    assert len(solve(eqs, sym, manual=True, minimal=True, simplify=False)) == 2


def test_issue_2236_float():
    skip("This test hangs.")
    lam, a0, conc = symbols('lam a0 conc')
    eqs = [lam + 2*y - a0*(1 - x/2)*x - 0.005*x/2*x,
           a0*(1 - x/2)*x - 1*y - 0.743436700916726*y,
           x + y - conc]
    sym = [x, y, a0]
    assert len(
        solve(eqs, sym, rational=False, check=False, simplify=False)) == 2


def test_issue_2668():
    assert set(solve([x**2 + y + 4], [x])) == \
        set([(-sqrt(-y - 4),), (sqrt(-y - 4),)])


def test_polysys():
    assert set(solve([x**2 + 2/y - 2, x + y - 3], [x, y])) == \
        set([(S(1), S(2)), (1 + sqrt(5), 2 - sqrt(5)),
        (1 - sqrt(5), 2 + sqrt(5))])
    assert solve([x**2 + y - 2, x**2 + y]) == []
    # the ordering should be whatever the user requested
    assert solve([x**2 + y - 3, x - y - 4], (x, y)) != solve([x**2 +
                 y - 3, x - y - 4], (y, x))


def test_unrad():
    s = symbols('s', cls=Dummy)

    # checkers to deal with possibility of answer coming
    # back with a sign change (cf issue 2104)
    def check(rv, ans):
        rv, ans = list(rv), list(ans)
        rv[0] = rv[0].expand()
        ans[0] = ans[0].expand()
        return rv[0] in [ans[0], -ans[0]] and rv[1:] == ans[1:]

    def s_check(rv, ans):
        # get the dummy
        rv = list(rv)
        d = rv[0].atoms(Dummy)
        reps = zip(d, [s]*len(d))
        # replace s with this dummy
        rv = (rv[0].subs(reps).expand(), [(p[0].subs(reps), p[1].subs(reps))
                                   for p in rv[1]],
              [a.subs(reps) for a in rv[2]])
        ans = (ans[0].subs(reps).expand(), [(p[0].subs(reps), p[1].subs(reps))
                                   for p in ans[1]],
               [a.subs(reps) for a in ans[2]])
        return str(rv[0]) in [str(ans[0]), str(-ans[0])] and \
            str(rv[1:]) == str(ans[1:])

    assert check(unrad(sqrt(x)),
                 (x, [], []))
    assert check(unrad(sqrt(x) + 1),
                 (x - 1, [], []))
    assert s_check(unrad(sqrt(x) + x**Rational(1, 3) + 2),
                   (2 + s**2 + s**3, [(s, x - s**6)], []))
    assert check(unrad(sqrt(x)*x**Rational(1, 3) + 2),
                 (x**5 - 64, [], []))
    assert check(unrad(sqrt(x) + (x + 1)**Rational(1, 3)),
                 (x**3 - (x + 1)**2, [], []))
    assert check(unrad(sqrt(x) + sqrt(x + 1) + sqrt(2*x)),
                (-2*sqrt(2)*x - 2*x + 1, [], []))
    assert check(unrad(sqrt(x) + sqrt(x + 1) + 2),
               (16*x - 9, [], []))
    assert check(unrad(sqrt(x) + sqrt(x + 1) + sqrt(1 - x)),
               (-4*x + 5*x**2, [], []))
    assert check(unrad(a*sqrt(x) + b*sqrt(x) + c*sqrt(y) + d*sqrt(y)),
                ((a*sqrt(x) + b*sqrt(x))**2 - (c*sqrt(y) + d*sqrt(y))**2, [], []))
    assert check(unrad(sqrt(x) + sqrt(1 - x)),
                (2*x - 1, [], []))
    assert check(unrad(sqrt(x) + sqrt(1 - x) - 3),
                (36*x + (2*x - 10)**2 - 36, [], []))
    assert check(unrad(sqrt(x) + sqrt(1 - x) + sqrt(2 + x)),
                (-5*x**2 + 2*x - 1, [], []))
    assert check(unrad(sqrt(x) + sqrt(1 - x) + sqrt(2 + x) - 3),
        (-25*x**4 - 376*x**3 - 1256*x**2 + 2272*x - 784, [], []))
    assert check(unrad(sqrt(x) + sqrt(1 - x) + sqrt(2 + x) - sqrt(1 - 2*x)),
                (-41*x**4 - 40*x**3 - 232*x**2 + 160*x - 16, [], []))
    assert check(unrad(sqrt(x) + sqrt(x + 1)), (S(1), [], []))

    eq = sqrt(x) + sqrt(x + 1) + sqrt(1 - sqrt(x))
    assert check(unrad(eq),
               (16*x**3 - 9*x**2, [], []))
    assert set(solve(eq, check=False)) == set([S(0), S(9)/16])
    assert solve(eq) == []
    # but this one really does have those solutions
    assert set(solve(sqrt(x) - sqrt(x + 1) + sqrt(1 - sqrt(x)))) == \
        set([S.Zero, S(9)/16])

    '''real_root changes the value of the result if the solution is
    simplified; `a` in the text below is the root that is not 4/5:
    >>> eq
    sqrt(x) + sqrt(-x + 1) + sqrt(x + 1) - 6*sqrt(5)/5
    >>> eq.subs(x, a).n()
    -0.e-123 + 0.e-127*I
    >>> real_root(eq.subs(x, a)).n()
    -0.e-123 + 0.e-127*I
    >>> (eq.subs(x,simplify(a))).n()
    -0.e-126
    >>> real_root(eq.subs(x, simplify(a))).n()
    0.194825975605452 + 2.15093623885838*I

    >>> sqrt(x).subs(x, real_root(a)).n()
    0.809823827278194 - 0.e-25*I
    >>> sqrt(x).subs(x, (a)).n()
    0.809823827278194 - 0.e-25*I
    >>> sqrt(x).subs(x, simplify(a)).n()
    0.809823827278194 - 5.32999467690853e-25*I
    >>> sqrt(x).subs(x, real_root(simplify(a))).n()
    0.49864610868139 + 1.44572604257047*I
    '''
    eq = (sqrt(x) + sqrt(x + 1) + sqrt(1 - x) - 6*sqrt(5)/5)
    ra = S('''-1484/375 - 4*(-1/2 + sqrt(3)*I/2)*(-12459439/52734375 +
    114*sqrt(12657)/78125)**(1/3) - 172564/(140625*(-1/2 +
    sqrt(3)*I/2)*(-12459439/52734375 + 114*sqrt(12657)/78125)**(1/3))''')
    rb = S(4)/5
    ans = solve(sqrt(x) + sqrt(x + 1) + sqrt(1 - x) - 6*sqrt(5)/5)
    assert all(abs(eq.subs(x, i).n()) < 1e-10 for i in (ra, rb)) and \
        len(ans) == 2 and \
        set([i.n(chop=True) for i in ans]) == \
        set([i.n(chop=True) for i in (ra, rb)])

    ans = solve(sqrt(x) + sqrt(x + 1) -
                sqrt(1 - x) - sqrt(2 + x))
    assert len(ans) == 1 and NS(ans[0])[:4] == '0.73'
    # the fence optimization problem
    # http://code.google.com/p/sympy/issues/detail?id=1694#c159
    F = Symbol('F')
    eq = F - (2*x + 2*y + sqrt(x**2 + y**2))
    X = solve(eq, x, hint='minimal')[0]
    Y = solve((x*y).subs(x, X).diff(y), y, simplify=False, minimal=True)
    ans = 2*F/7 - sqrt(2)*F/14
    assert any((a - ans).expand().is_zero for a in Y)

    raises(
        ValueError, lambda: unrad(sqrt(x) + sqrt(x + 1) + sqrt(1 - sqrt(x)) + 3))
    raises(ValueError, lambda: unrad(sqrt(x) + (x + 1)**Rational(1, 3) +
           2*sqrt(y)))
    # same as last but consider only y
    assert check(unrad(sqrt(x) + (x + 1)**Rational(1, 3) + 2*sqrt(y), y),
           (4*y - (sqrt(x) + (x + 1)**(S(1)/3))**2, [], []))
    assert check(unrad(sqrt(x/(1 - x)) + (x + 1)**Rational(1, 3)),
                (x**3/(-x + 1)**3 - (x + 1)**2, [], [(-x + 1)**3]))
    # same as last but consider only y; no y-containing denominators now
    assert s_check(unrad(sqrt(x/(1 - x)) + 2*sqrt(y), y),
           (x/(-x + 1) - 4*y, [], []))
    assert check(unrad(sqrt(x)*sqrt(1 - x) + 2, x),
           (x*(-x + 1) - 4, [], []))

    # http://tutorial.math.lamar.edu/
    #        Classes/Alg/SolveRadicalEqns.aspx#Solve_Rad_Ex2_a
    assert solve(Eq(x, sqrt(x + 6))) == [3]
    assert solve(Eq(x + sqrt(x - 4), 4)) == [4]
    assert solve(Eq(1, x + sqrt(2*x - 3))) == []
    assert set(solve(Eq(sqrt(5*x + 6) - 2, x))) == set([-S(1), S(2)])
    assert set(solve(Eq(sqrt(2*x - 1) - sqrt(x - 4), 2))) == set([S(5), S(13)])
    assert solve(Eq(sqrt(x + 7) + 2, sqrt(3 - x))) == [-6]
    # http://www.purplemath.com/modules/solverad.htm
    assert solve((2*x - 5)**Rational(1, 3) - 3) == [16]
    assert solve((x**3 - 3*x**2)**Rational(1, 3) + 1 - x) == []
    assert set(solve(x + 1 - (x**4 + 4*x**3 - x)**Rational(1, 4))) == \
        set([-S(1)/2, -S(1)/3])
    assert set(solve(sqrt(2*x**2 - 7) - (3 - x))) == set([-S(8), S(2)])
    assert solve(sqrt(2*x + 9) - sqrt(x + 1) - sqrt(x + 4)) == [0]
    assert solve(sqrt(x + 4) + sqrt(2*x - 1) - 3*sqrt(x - 1)) == [5]
    assert solve(sqrt(x)*sqrt(x - 7) - 12) == [16]
    assert solve(sqrt(x - 3) + sqrt(x) - 3) == [4]
    assert solve(sqrt(9*x**2 + 4) - (3*x + 2)) == [0]
    assert solve(sqrt(x) - 2 - 5) == [49]
    assert solve(sqrt(x - 3) - sqrt(x) - 3) == []
    assert solve(sqrt(x - 1) - x + 7) == [10]
    assert solve(sqrt(x - 2) - 5) == [27]
    assert solve(sqrt(17*x - sqrt(x**2 - 5)) - 7) == [3]
    assert solve(sqrt(x) - sqrt(x - 1) + sqrt(sqrt(x))) == []

    # don't posify the expession in unrad and use _mexpand
    z = sqrt(2*x + 1)/sqrt(x) - sqrt(2 + 1/x)
    p = posify(z)[0]
    assert solve(p) == []
    assert solve(z) == []
    assert solve(z + 6*I) == [-S(1)/11]
    assert solve(p + 6*I) == []


@XFAIL
def test_multivariate():
    assert solve(
        (x**2 - 2*x + 1).subs(x, log(x) + 3*x)) == [LambertW(3*S.Exp1)/3]
    assert solve((x**2 - 2*x + 1).subs(x, (log(x) + 3*x)**2 - 1)) == \
        [LambertW(3*exp(-sqrt(2)))/3, LambertW(3*exp(sqrt(2)))/3]
    assert solve((x**2 - 2*x - 2).subs(x, log(x) + 3*x)) == \
        [LambertW(3*exp(1 - sqrt(3)))/3, LambertW(3*exp(1 + sqrt(3)))/3]
    assert solve(x*log(x) + 3*x + 1, x) == [exp(-3 + LambertW(-exp(3)))]
    # symmetry
    assert solve(3*sin(x) - x*sin(3), x) == [3]


def test__invert():
    assert _invert(x - 2) == (2, x)
    assert _invert(2) == (2, 0)
    assert _invert(exp(1/x) - 3, x) == (1/log(3), x)
    assert _invert(exp(1/x + a/x) - 3, x) == ((a + 1)/log(3), x)
    assert _invert(a, x) == (a, 0)


def test_issue_1364():
    assert solve(-a*x + 2*x*log(x), x) == [exp(a/2)]
    assert solve(a/x + exp(x/2), x) == [2*LambertW(-a/2)]
    assert solve(x**x) == []
    assert solve(x**x - 2) == [exp(LambertW(log(2)))]
    assert solve(((x - 3)*(x - 2))**((x - 3)*(x - 4))) == [2]
    assert solve(
        (a/x + exp(x/2)).diff(x), x) == [4*LambertW(sqrt(2)*sqrt(a)/4)]


def test_issue_2015():
    a, b, c, d, e, f, g, h, i, j, k, l, m, n, o, p, q, r = symbols('a:r')

    # there is no 'a' in the equation set but this is how the
    # problem was originally posed
    syms = a, b, c, f, h, k, n
    eqs = [b + r/d - c/d,
    c*(1/d + 1/e + 1/g) - f/g - r/d,
        f*(1/g + 1/i + 1/j) - c/g - h/i,
        h*(1/i + 1/l + 1/m) - f/i - k/m,
        k*(1/m + 1/o + 1/p) - h/m - n/p,
        n*(1/p + 1/q) - k/p]
    assert len(solve(eqs, syms, manual=True, check=False, simplify=False)) == 1


def test_misc():
    # make sure that the right variables is picked up in tsolve
    raises(NotImplementedError, lambda: solve((exp(x) + 1)**x))


def test_issue_2750():
    I1, I2, I3, I4, I5, I6 = symbols('I1:7')
    dI1, dI4, dQ2, dQ4, Q2, Q4 = symbols('dI1,dI4,dQ2,dQ4,Q2,Q4')

    e = (
        I1 - I2 - I3,
        I3 - I4 - I5,
        I4 + I5 - I6,
        -I1 + I2 + I6,
        -2*I1 - 2*I3 - 2*I5 - 3*I6 - dI1/2 + 12,
        -I4 + dQ4,
        -I2 + dQ2,
        2*I3 + 2*I5 + 3*I6 - Q2,
        I4 - 2*I5 + 2*Q4 + dI4
    )

    ans = [{
           dQ4: I3 - I5,
    dI1: -4*I2 - 8*I3 - 4*I5 - 6*I6 + 24,
    I4: I3 - I5,
    dQ2: I2,
    Q2: 2*I3 + 2*I5 + 3*I6,
    I1: I2 + I3,
    Q4: -I3/2 + 3*I5/2 - dI4/2}]
    assert solve(e, I1, I4, Q2, Q4, dI1, dI4, dQ2, dQ4, manual=True) == ans
    # the matrix solver (tested below) doesn't like this because it produces
    # a zero row in the matrix. Is this related to issue 1452?
    assert [ei.subs(
        ans[0]) for ei in e] == [0, 0, I3 - I6, -I3 + I6, 0, 0, 0, 0, 0]


def test_2750_matrix():
    '''Same as test_2750 but solved with the matrix solver.'''
    I1, I2, I3, I4, I5, I6 = symbols('I1:7')
    dI1, dI4, dQ2, dQ4, Q2, Q4 = symbols('dI1,dI4,dQ2,dQ4,Q2,Q4')

    e = (
        I1 - I2 - I3,
        I3 - I4 - I5,
        I4 + I5 - I6,
        -I1 + I2 + I6,
        -2*I1 - 2*I3 - 2*I5 - 3*I6 - dI1/2 + 12,
        -I4 + dQ4,
        -I2 + dQ2,
        2*I3 + 2*I5 + 3*I6 - Q2,
        I4 - 2*I5 + 2*Q4 + dI4
    )
    assert solve(e, I1, I4, Q2, Q4, dI1, dI4, dQ2, dQ4) == {
        dI4: -I3 + 3*I5 - 2*Q4,
        dI1: -4*I2 - 8*I3 - 4*I5 - 6*I6 + 24,
        dQ2: I2,
        I1: I2 + I3,
        Q2: 2*I3 + 2*I5 + 3*I6,
        dQ4: I3 - I5,
        I4: I3 - I5}


def test_issue_2802():
    f, g, h = map(Function, 'fgh')
    a = Symbol('a')
    D = Derivative(f(x), x)
    G = Derivative(g(a), a)
    assert solve(f(x) + f(x).diff(x), f(x)) == \
        [-D]
    assert solve(f(x) - 3, f(x)) == \
        [3]
    assert solve(f(x) - 3*f(x).diff(x), f(x)) == \
        [3*D]
    assert solve([f(x) - 3*f(x).diff(x)], f(x)) == \
        {f(x): 3*D}
    assert solve([f(x) - 3*f(x).diff(x), f(x)**2 - y + 4], f(x), y) == \
        [{f(x): 3*D, y: 9*D**2 + 4}]
    assert solve(-f(a)**2*g(a)**2 + f(a)**2*h(a)**2 + g(a).diff(a),
                h(a), g(a), set=True) == \
        ([g(a)], set([
        (-sqrt(h(a)**2 + G/f(a)**2),),
        (sqrt(h(a)**2 + G/f(a)**2),)]))
    args = [f(x).diff(x, 2)*(f(x) + g(x)) - g(x)**2 + 2, f(x), g(x)]
    assert set(solve(*args)) == \
        set([(-sqrt(2), sqrt(2)), (sqrt(2), -sqrt(2))])
    eqs = [f(x)**2 + g(x) - 2*f(x).diff(x), g(x)**2 - 4]
    assert solve(eqs, f(x), g(x), set=True) == \
        ([f(x), g(x)], set([
        (-sqrt(2*D - 2), S(2)),
        (sqrt(2*D - 2), S(2)),
        (-sqrt(2*D + 2), -S(2)),
        (sqrt(2*D + 2), -S(2))]))

    # the underlying problem was in solve_linear that was not masking off
    # anything but a Mul or Add; it now raises an error if it gets anything
    # but a symbol and solve handles the substitutions necessary so solve_linear
    # won't make this error
    raises(
        ValueError, lambda: solve_linear(f(x) + f(x).diff(x), symbols=[f(x)]))
    assert solve_linear(f(x) + f(x).diff(x), symbols=[x]) == \
        (f(x) + Derivative(f(x), x), 1)
    assert solve_linear(f(x) + Integral(x, (x, y)), symbols=[x]) == \
        (f(x) + Integral(x, (x, y)), 1)
    assert solve_linear(f(x) + Integral(x, (x, y)) + x, symbols=[x]) == \
        (x + f(x) + Integral(x, (x, y)), 1)
    assert solve_linear(f(y) + Integral(x, (x, y)) + x, symbols=[x]) == \
        (x, -f(y) - Integral(x, (x, y)))
    assert solve_linear(x - f(x)/a + (f(x) - 1)/a, symbols=[x]) == \
        (x, 1/a)
    assert solve_linear(x + Derivative(2*x, x)) == \
        (x, -2)
    assert solve_linear(x + Integral(x, y), symbols=[x]) == \
        (x, 0)
    assert solve_linear(x + Integral(x, y) - 2, symbols=[x]) == \
        (x, 2/(y + 1))

    assert set(solve(x + exp(x)**2, exp(x))) == \
        set([-sqrt(-x), sqrt(-x)])
    assert solve(x + exp(x), x, implicit=True) == \
        [-exp(x)]
    assert solve(cos(x) - sin(x), x, implicit=True) == []
    assert solve(x - sin(x), x, implicit=True) == \
        [sin(x)]
    assert solve(x**2 + x - 3, x, implicit=True) == \
        [-x**2 + 3]
    assert solve(x**2 + x - 3, x**2, implicit=True) == \
        [-x + 3]


def test_issue_2813():
    assert set(solve(x**2 - x - 0.1, rational=True)) == \
        set([S(1)/2 + sqrt(35)/10, -sqrt(35)/10 + S(1)/2])
    # [-0.0916079783099616, 1.09160797830996]
    ans = solve(x**2 - x - 0.1, rational=False)
    assert len(ans) == 2 and all(a.is_Number for a in ans)
    ans = solve(x**2 - x - 0.1)
    assert len(ans) == 2 and all(a.is_Number for a in ans)


def test_float_handling():
    def test(e1, e2):
        return len(e1.atoms(Float)) == len(e2.atoms(Float))
    assert solve(x - 0.5, rational=True)[0].is_Rational
    assert solve(x - 0.5, rational=False)[0].is_Float
    assert solve(x - S.Half, rational=False)[0].is_Rational
    assert solve(x - 0.5, rational=None)[0].is_Float
    assert solve(x - S.Half, rational=None)[0].is_Rational
    assert test(nfloat(1 + 2*x), 1.0 + 2.0*x)
    for contain in [list, tuple, set]:
        ans = nfloat(contain([1 + 2*x]))
        assert type(ans) is contain and test(list(ans)[0], 1.0 + 2.0*x)
    k, v = nfloat({2*x: [1 + 2*x]}).items()[0]
    assert test(k, 2*x) and test(v[0], 1.0 + 2.0*x)
    assert test(nfloat(cos(2*x)), cos(2.0*x))
    assert test(nfloat(3*x**2), 3.0*x**2)
    assert test(nfloat(3*x**2, exponent=True), 3.0*x**2.0)
    assert test(nfloat(exp(2*x)), exp(2.0*x))
    assert test(nfloat(x/3), x/3.0)
    assert test(nfloat(x**4 + 2*x + cos(S(1)/3) + 1),
            x**4 + 2.0*x + 1.94495694631474)
    # don't call nfloat if there is no solution
    tot = 100 + c + z + t
    assert solve(((.7 + c)/tot - .6, (.2 + z)/tot - .3, t/tot - .1)) == []


def test_check_assumptions():
    x = symbols('x', positive=True)
    assert solve(x**2 - 1) == [1]


def test_solve_abs():
    assert set(solve(abs(x - 7) - 8)) == set([-S(1), S(15)])


def test_issue_2957():
    assert solve(tanh(x + 3)*tanh(x - 3) - 1) == []
    assert set(solve(tanh(x - 1)*tanh(x + 1) + 1)) == set([
        -log(2)/2 + log(-1 - I),
        -log(2)/2 + log(-1 + I),
        -log(2)/2 + log(1 - I),
        -log(2)/2 + log(1 + I)])
    assert set(solve((tanh(x + 3)*tanh(x - 3) + 1)**2)) == \
        set([-log(2)/2 + log(-1 - I), -log(2)/2 + log(-1 + I),
            -log(2)/2 + log(1 - I), -log(2)/2 + log(1 + I)])


def test_issue_2574():
    eq = -x + exp(exp(LambertW(log(x)))*LambertW(log(x)))
    assert checksol(eq, x, 2) is True
    assert checksol(eq, x, 2, numerical=False) is None


def test_exclude():
    R, C, Ri, Vout, V1, Vminus, Vplus, s = \
        symbols('R, C, Ri, Vout, V1, Vminus, Vplus, s')
    Rf = symbols('Rf', positive=True)  # to eliminate Rf = 0 soln
    eqs = [C*V1*s + Vplus*(-2*C*s - 1/R),
           Vminus*(-1/Ri - 1/Rf) + Vout/Rf,
           C*Vplus*s + V1*(-C*s - 1/R) + Vout/R,
           -Vminus + Vplus]
    assert solve(eqs, exclude=s*C*R) == [
        {
            Rf: Ri*(C*R*s + 1)**2/(C*R*s),
            Vminus: Vplus,
            V1: Vplus*(2*C*R*s + 1)/(C*R*s),
            Vout: Vplus*(C**2*R**2*s**2 + 3*C*R*s + 1)/(C*R*s)}]
    assert solve(eqs, exclude=[Vplus, s, C]) == [
        {
            Rf: Ri*(V1 - Vplus)**2/(Vplus*(V1 - 2*Vplus)),
            Vminus: Vplus,
            Vout: (V1**2 - V1*Vplus - Vplus**2)/(V1 - 2*Vplus),
            R: Vplus/(C*s*(V1 - 2*Vplus))}]

def test_high_order_roots():
    s = x**5 + 4*x**3 + 3*x**2 + S(7)/4
<<<<<<< HEAD
    assert solve(s) == Poly(s*4, domain='ZZ').all_roots()

def test_minsolve_linear_system():
    def count(dic):
        return len([x for x in dic.itervalues() if x == 0])
    assert count(solve([x + y + z, y + z + a + t], minimal=True, quick=True)) == 3
    assert count(solve([x + y + z, y + z + a + t], minimal=True, quick=False)) == 3
    assert count(solve([x + y + z, y + z + a], minimal=True, quick=True)) == 1
    assert count(solve([x + y + z, y + z + a], minimal=True, quick=False)) == 2
=======
    assert set(solve(s)) == set(Poly(s*4, domain='ZZ').all_roots())

def test_real_roots():
    # cf. issue 3551
    x = Symbol('x', real=True)
    assert len(solve(x**5 + x**3 + 1)) == 1


def test_issue3429():
    eqs = [
        327600995*x**2 - 37869137*x + 1809975124*y**2 - 9998905626,
        895613949*x**2 - 273830224*x*y + 530506983*y**2 - 10000000000]
    assert len(solve(eqs, y, x)) == len(solve(eqs, y, x, manual=True)) == 4


def test_overdetermined():
    eqs = [Abs(4*x - 7) - 5, Abs(3 - 8*x) - 1]
    assert solve(eqs, x) == [(S.Half,)]
    assert solve(eqs, x, manual=True) == [(S.Half,)]
    assert solve(eqs, x, manual=True, check=False) == [(S.Half/2,), (S.Half,)]

def test_issue_3506():
    x = symbols('x')
    assert solve(4**(x/2) - 2**(x/3)) == [0]
    # while the first one passed, this one failed
    x = symbols('x', real=True)
    assert solve(5**(x/2) - 2**(x/3)) == [0]
    b = sqrt(6)*sqrt(log(2))/sqrt(log(5))
    assert solve(5**(x/2) - 2**(3/x)) == [-b, b]
>>>>>>> 66ad21de
<|MERGE_RESOLUTION|>--- conflicted
+++ resolved
@@ -1056,8 +1056,7 @@
 
 def test_high_order_roots():
     s = x**5 + 4*x**3 + 3*x**2 + S(7)/4
-<<<<<<< HEAD
-    assert solve(s) == Poly(s*4, domain='ZZ').all_roots()
+    assert set(solve(s)) == set(Poly(s*4, domain='ZZ').all_roots())
 
 def test_minsolve_linear_system():
     def count(dic):
@@ -1066,8 +1065,6 @@
     assert count(solve([x + y + z, y + z + a + t], minimal=True, quick=False)) == 3
     assert count(solve([x + y + z, y + z + a], minimal=True, quick=True)) == 1
     assert count(solve([x + y + z, y + z + a], minimal=True, quick=False)) == 2
-=======
-    assert set(solve(s)) == set(Poly(s*4, domain='ZZ').all_roots())
 
 def test_real_roots():
     # cf. issue 3551
@@ -1095,5 +1092,4 @@
     x = symbols('x', real=True)
     assert solve(5**(x/2) - 2**(x/3)) == [0]
     b = sqrt(6)*sqrt(log(2))/sqrt(log(5))
-    assert solve(5**(x/2) - 2**(3/x)) == [-b, b]
->>>>>>> 66ad21de
+    assert solve(5**(x/2) - 2**(3/x)) == [-b, b]