--- conflicted
+++ resolved
@@ -874,44 +874,6 @@
         # return a tuple, instead
         return tuple(self.array_form)
 
-    def __new__(cls, *args, **kw_args):
-        """
-        Constructor for the Permutation object.
-
-        Examples
-        ========
-
-        >>> from sympy.combinatorics.permutations import Permutation
-        >>> p = Permutation([0,1,2])
-        >>> p
-        Permutation([0, 1, 2])
-        >>> q = Permutation([[0,1],[2]])
-        >>> q
-        Permutation([[0, 1], [2]])
-        """
-        if not args or not is_sequence(args[0]) or len(args) > 1 or \
-           len(set(is_sequence(a) for a in args[0])) > 1:
-            raise ValueError("Permutation argument must be a list of ints "
-                             "or a list of lists.")
-
-        # 0, 1, ..., n-1 should all be present
-
-        temp = [int(i) for i in flatten(args[0])]
-        if set(range(len(temp))) != set(temp):
-            # XXX allow arbitrary elements like Partition does
-            raise ValueError("Integers 0 through %s must be present." %
-                             len(temp))
-
-        cform = aform = None
-        if args[0] and is_sequence(args[0][0]):
-            cform = [list(a) for a in args[0]]
-        else:
-            aform = list(args[0])
-
-        ret_obj = Basic.__new__(cls, (cform or aform), **kw_args)
-        ret_obj._cyclic_form, ret_obj._array_form = cform, aform
-        return ret_obj
-
     @property
     def array_form(self):
         """
@@ -1036,10 +998,6 @@
         return cyclic_form
 
     @property
-<<<<<<< HEAD
-    def reduced_cyclic_form(self):
-        return [a for a in self.cyclic_form if len(a)>1]
-=======
     def full_cyclic_form(self):
         """Return permutation in cyclic form including singletons.
 
@@ -1055,7 +1013,6 @@
         rv.extend([[i] for i in need])
         rv.sort()
         return rv
->>>>>>> bc35cf9e
 
     @property
     def size(self):
@@ -1069,8 +1026,6 @@
         >>> Permutation([[3, 2], [0, 1]]).size
         4
 
-<<<<<<< HEAD
-=======
         See Also
         ========
 
@@ -1094,7 +1049,6 @@
         a = self.array_form
         return [i for i, e in enumerate(self.array_form) if a[i] != i]
 
->>>>>>> bc35cf9e
     def __add__(self, other):
         """Return permutation that is other higher in rank than self.
 
