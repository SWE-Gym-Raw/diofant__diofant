--- conflicted
+++ resolved
@@ -63,19 +63,11 @@
 
 import sympy
 
-<<<<<<< HEAD
 ok = sympy.test(*args, verbose=options.verbose, kw=options.kw,
     tb=options.tb, pdb=options.pdb, colors=options.colors,
     force_colors=options.force_colors, sort=options.sort,
     seed=options.seed, slow=options.slow, timeout=options.timeout,
-    subprocess=options.subprocess)
-=======
-ok = sympy.test(*args, **{"verbose": options.verbose, "kw": options.kw,
-    "tb": options.tb, "pdb": options.pdb, "colors": options.colors,
-    "force_colors": options.force_colors, "sort": options.sort, "seed":
-    options.seed, "slow": options.slow, "timeout": options.timeout,
-    'subprocess': options.subprocess, 'enhance_asserts': options.enhance_asserts})
->>>>>>> ede17114
+    subprocess=options.subprocess, enhance_asserts=options.enhance_asserts)
 
 if ok:
     sys.exit(0)
